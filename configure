#! /bin/sh
#
# Original version (C) 2000 Pontscho/fresh!mindworkz
#                      pontscho@makacs.poliod.hu
#
# History / Contributors: Check the Subversion log.
#
# Cleanups all over the place (c) 2001 pl
#
#
# This configure script is *not* autoconf-based and has different semantics.
# It attempts to autodetect all settings and options where possible. It is
# possible to override autodetection with the --enable-option/--disable-option
# command line parameters.  --enable-option forces the option on skipping
# autodetection. Yes, this means that compilation may fail and yes, this is not
# how autoconf-based configure scripts behave.
#
# configure generates a series of configuration files:
#  - config.h contains #defines that are used in the C code.
#  - config.mak is included from the Makefiles.
#
# If you want to add a new check for $feature, here is a simple skeleton:
#
# echocheck "$feature"
# if "$_feature" = auto; then
# cat > $TMPC << EOF
# #include <feature.h>
# int main(void) { return 0; }
# EOF
# _feature=no
# cc_check && _feature=yes
# if test "$_feature" = yes ; then
#   _def_feature='#define CONFIG_FEATURE 1'
# else
#   _def_feature='#undef CONFIG_FEATURE'
# fi
# echores "$_feature"
#
# Furthermore you need to add the variable _feature to the list of default
# settings and set it to one of yes/no/auto. Also add appropriate
# --enable-feature/--disable-feature command line options.
# The results of the check should be written to config.h and config.mak
# at the end of this script. The variable names used for this should be
# uniform, i.e. if the option is named 'feature':
#
# _feature     : should have a value of yes/no/auto
# _def_feature : '#define ... 1' or '#undef ...' for conditional compilation
# _ld_feature  : '-L/path/dir -lfeature' GCC options
#
#############################################################################

# Prevent locale nonsense from breaking basic text processing utils
export LC_ALL=C

# Store the configure line that was used
_configuration="$*"

# Prefer these macros to full length text !
# These macros only return an error code - NO display is done
compile_check() {
  echo >> "$TMPLOG"
  cat "$1" >> "$TMPLOG"
  echo >> "$TMPLOG"
  echo "$_cc $CFLAGS $_inc_extra $_ld_static $_ld_extra $_libs_mplayer $_libs_mencoder -o $TMPEXE $@" >> "$TMPLOG"
  rm -f "$TMPEXE"
  $_cc $CFLAGS $_inc_extra $_ld_static $_ld_extra $_libs_mplayer $_libs_mencoder -o "$TMPEXE" "$@" >> "$TMPLOG" 2>&1
  TMP="$?"
  echo >> "$TMPLOG"
  echo >> "$TMPLOG"
  return "$TMP"
}

cc_check() {
  compile_check $TMPC $@
}

cxx_check() {
  compile_check $TMPCPP $@ -lstdc++
}

yasm_check() {
  echo >> "$TMPLOG"
  cat "$TMPS" >> "$TMPLOG"
  echo >> "$TMPLOG"
  echo "$_yasm $YASMFLAGS -o $TMPEXE $TMPS $@" >> "$TMPLOG"
  rm -f "$TMPEXE"
  $_yasm $YASMFLAGS -o "$TMPEXE" "$TMPS" "$@" >> "$TMPLOG" 2>&1
  TMP="$?"
  echo >> "$TMPLOG"
  echo >> "$TMPLOG"
  return "$TMP"
}

tmp_run() {
  "$TMPEXE" >> "$TMPLOG" 2>&1
}

# Display error message, flushes tempfile, exit
die () {
  echo
  echo "Error: $@" >&2
  echo >&2
  rm -f "$TMPEXE" "$TMPC" "$TMPS" "$TMPCPP"
  echo "Check \"$TMPLOG\" if you do not understand why it failed."
  exit 1
}

# OS test booleans functions
issystem() {
  test "`echo $system_name | tr A-Z a-z`" = "`echo $1 | tr A-Z a-z`"
}
linux()     { issystem "Linux" || issystem "uClinux" ; return "$?" ; }
sunos()     { issystem "SunOS"   ; return "$?" ; }
hpux()      { issystem "HP-UX"   ; return "$?" ; }
irix()      { issystem "IRIX"    ; return "$?" ; }
aix()       { issystem "AIX"     ; return "$?" ; }
cygwin()    { issystem "CYGWIN"  ; return "$?" ; }
freebsd()   { issystem "FreeBSD" || issystem "GNU/kFreeBSD"; return "$?" ; }
netbsd()    { issystem "NetBSD"  ; return "$?" ; }
bsdos()     { issystem "BSD/OS"  ; return "$?" ; }
openbsd()   { issystem "OpenBSD" ; return "$?" ; }
dragonfly() { issystem "DragonFly" ; return "$?" ; }
qnx()       { issystem "QNX"     ; return "$?" ; }
darwin()    { issystem "Darwin"  ; return "$?" ; }
gnu()       { issystem "GNU"     ; return "$?" ; }
mingw32()   { issystem "MINGW32" ; return "$?" ; }
morphos()   { issystem "MorphOS" ; return "$?" ; }
amigaos()   { issystem "AmigaOS" ; return "$?" ; }
win32()     { cygwin || mingw32  ; return "$?" ; }
beos()      { issystem "BEOS"    ; return "$?" ; }
os2()       { issystem "OS/2"    ; return "$?" ; }

# arch test boolean functions
# x86/x86pc is used by QNX
x86_32() {
  case "$host_arch" in
    i[3-9]86|x86|x86pc|k5|k6|k6-2|k6-3|pentium*|athlon*|i586-i686) return 0 ;;
    *) return 1 ;;
  esac
}

x86_64() {
  case "$host_arch" in
    x86_64|amd64) return 0 ;;
    *) return 1 ;;
  esac
}

x86() {
  x86_32 || x86_64
}

ppc() {
  case "$host_arch" in
    ppc|ppc64|powerpc|powerpc64) return 0;;
    *) return 1;;
  esac
}

alpha() {
  case "$host_arch" in
    alpha) return 0;;
    *) return 1;;
  esac
}

arm() {
  case "$host_arch" in
    arm) return 0;;
    *) return 1;;
  esac
}

# Use this before starting a check
echocheck() {
  echo "============ Checking for $@ ============" >> "$TMPLOG"
  echo ${_echo_n} "Checking for $@ ... ${_echo_c}"
}

# Use this to echo the results of a check
echores() {
  if test "$_res_comment" ; then
    _res_comment="($_res_comment)"
  fi
  echo "Result is: $@ $_res_comment" >> "$TMPLOG"
  echo "##########################################" >> "$TMPLOG"
  echo "" >> "$TMPLOG"
  echo "$@ $_res_comment"
  _res_comment=""
}
#############################################################################

# Check how echo works in this /bin/sh
case `echo -n` in
  -n)	_echo_n=	_echo_c='\c'	;;	# SysV echo
  *)	_echo_n='-n '	_echo_c=	;;	# BSD echo
esac

msg_lang_all=`echo help/help_mp-??.h help/help_mp-??_??.h | sed -e "s:help/help_mp-\(..\).h:\1:g" -e "s:help/help_mp-\(.....\).h:\1:g"`
man_lang_all=`echo DOCS/man/??/mplayer.1 | sed -e "s:DOCS/man/\(..\)/mplayer.1:\1:g"`
doc_lang_all=`echo DOCS/xml/??/ DOCS/xml/??_??/ | sed -e "s:DOCS/xml/\(..\)/:\1:g" -e "s:DOCS/xml/\(.._..\)/:\1:g"`

show_help(){
cat << EOF
Usage: $0 [OPTIONS]...

Configuration:
  -h, --help             display this help and exit

Installation directories:
  --prefix=DIR           prefix directory for installation [/usr/local]
  --bindir=DIR           directory for installing binaries [PREFIX/bin]
  --datadir=DIR          directory for installing machine independent
                         data files (skins, etc) [PREFIX/share/mplayer]
  --mandir=DIR           directory for installing man pages [PREFIX/share/man]
  --confdir=DIR          directory for installing configuration files
                         [PREFIX/etc/mplayer]
  --libdir=DIR           directory for object code libraries [PREFIX/lib]
  --codecsdir=DIR        directory for binary codecs [LIBDIR/codecs]
  --win32codecsdir=DIR   directory for Windows DLLs [LIBDIR/codecs]
  --xanimcodecsdir=DIR   directory for XAnim codecs [LIBDIR/codecs]
  --realcodecsdir=DIR    directory for RealPlayer codecs [LIBDIR/codecs]

Optional features:
  --disable-mencoder     disable MEncoder (A/V encoder) compilation [enable]
  --disable-mplayer      disable MPlayer compilation [enable]
  --enable-gui           enable GMPlayer compilation (GTK+ GUI) [disable]
  --enable-gtk1          force using GTK 1.2 for the GUI  [disable]
  --disable-largefiles   disable support for files > 2GB [enable]
  --enable-linux-devfs   set default devices to devfs [disable]
  --enable-termcap       use termcap database for key codes [autodetect]
  --enable-termios       use termios database for key codes [autodetect]
  --disable-iconv        disable iconv for encoding conversion [autodetect]
  --disable-langinfo     do not use langinfo [autodetect]
  --enable-lirc          enable LIRC (remote control) support [autodetect]
  --enable-lircc         enable LIRCCD (LIRC client daemon) input [autodetect]
  --enable-joystick      enable joystick support [disable]
  --enable-apple-remote  enable Apple Remote input (Mac OS X only) [autodetect]
  --enable-apple-ir      enable Apple IR Remote input (Linux only) [autodetect]
  --disable-vm           disable X video mode extensions [autodetect]
  --disable-xf86keysym   disable support for multimedia keys [autodetect]
  --enable-radio         enable radio interface [disable]
  --enable-radio-capture enable radio capture (through PCI/line-in) [disable]
  --disable-radio-v4l2   disable Video4Linux2 radio interface [autodetect]
  --disable-radio-bsdbt848   disable BSD BT848 radio interface [autodetect]
  --disable-tv           disable TV interface (TV/DVB grabbers) [enable]
  --disable-tv-v4l1      disable Video4Linux TV interface [autodetect]
  --disable-tv-v4l2      disable Video4Linux2 TV interface [autodetect]
  --disable-tv-bsdbt848  disable BSD BT848 interface [autodetect]
  --disable-tv-teletext  disable TV teletext interface [autodetect]
  --disable-pvr          disable Video4Linux2 MPEG PVR [autodetect]
  --disable-rtc          disable RTC (/dev/rtc) on Linux [autodetect]
  --disable-network      disable networking [enable]
  --enable-winsock2_h    enable winsock2_h [autodetect]
  --enable-smb           enable Samba (SMB) input [autodetect]
  --enable-live          enable LIVE555 Streaming Media [autodetect]
  --enable-nemesi        enable Nemesi Streaming Media [autodetect]
  --disable-dvdnav       disable libdvdnav [autodetect]
  --disable-dvdread      disable libdvdread [autodetect]
  --disable-dvdread-internal  disable internal libdvdread [autodetect]
  --disable-libdvdcss-internal  disable internal libdvdcss [autodetect]
  --disable-cdparanoia   disable cdparanoia [autodetect]
  --disable-cddb         disable cddb [autodetect]
  --disable-bitmap-font  disable bitmap font support [enable]
  --disable-freetype     disable FreeType 2 font rendering [autodetect]
  --disable-fontconfig   disable fontconfig font lookup [autodetect]
  --disable-unrarexec    disable using of UnRAR executable [enabled]
  --enable-menu          enable OSD menu (not DVD menu) [disabled]
  --disable-sortsub      disable subtitle sorting [enabled]
  --enable-fribidi       enable the FriBiDi libs [autodetect]
  --disable-enca         disable ENCA charset oracle library [autodetect]
  --disable-macosx       disable Mac OS X specific features [autodetect]
  --disable-maemo        disable maemo specific features [autodetect]
  --enable-macosx-finder enable Mac OS X Finder invocation parameter
                         parsing [disabled]
  --enable-macosx-bundle enable Mac OS X bundle file locations [autodetect]
  --disable-inet6        disable IPv6 support [autodetect]
  --disable-gethostbyname2  gethostbyname2 part of the C library [autodetect]
  --disable-ftp          disable FTP support [enabled]
  --disable-vstream      disable TiVo vstream client support [autodetect]
  --disable-pthreads     disable Posix threads support [autodetect]
  --disable-w32threads   disable Win32 threads support [autodetect]
  --disable-ass          disable internal SSA/ASS subtitle support [autodetect]
  --enable-rpath         enable runtime linker path for extra libs [disabled]

Codecs:
  --enable-gif		    enable GIF support [autodetect]
  --enable-png		    enable PNG input/output support [autodetect]
  --enable-mng		    enable MNG input support [autodetect]
  --enable-jpeg		    enable JPEG input/output support [autodetect]
  --enable-libcdio	    enable libcdio support [autodetect]
  --enable-liblzo	    enable liblzo support [autodetect]
  --disable-win32dll        disable Win32 DLL support [enabled]
  --disable-qtx             disable QuickTime codecs support [enabled]
  --disable-xanim           disable XAnim codecs support [enabled]
  --disable-real            disable RealPlayer codecs support [enabled]
  --disable-xvid            disable Xvid [autodetect]
  --disable-xvid-lavc       disable Xvid in libavcodec [autodetect]
  --disable-x264            disable x264 [autodetect]
  --disable-x264-lavc       disable x264 in libavcodec [autodetect]
  --disable-libdirac-lavc   disable Dirac in libavcodec [autodetect]
  --disable-libschroedinger-lavc   disable Dirac in libavcodec (Schroedinger
                                   decoder) [autodetect]
  --disable-libnut          disable libnut [autodetect]
  --disable-libavutil_a     disable static libavutil [autodetect]
  --disable-libavcodec_a    disable static libavcodec [autodetect]
  --disable-libavformat_a   disable static libavformat [autodetect]
  --disable-libpostproc_a   disable static libpostproc [autodetect]
  --disable-libswscale_a    disable static libswscale [autodetect]
  --disable-libavutil_so    disable shared libavutil [autodetect]
  --disable-libavcodec_so   disable shared libavcodec [autodetect]
  --disable-libavformat_so  disable shared libavformat [autodetect]
  --disable-libpostproc_so  disable shared libpostproc [autodetect]
  --disable-libswscale_so   disable shared libswscale [autodetect]
  --disable-libavcodec_mpegaudio_hp disable high precision audio decoding
                                    in libavcodec [enabled]
  --disable-tremor-internal disable internal Tremor [enabled]
  --enable-tremor-low       enable lower accuracy internal Tremor [disabled]
  --enable-tremor           enable external Tremor [autodetect]
  --disable-libvorbis       disable libvorbis support [autodetect]
  --disable-speex           disable Speex support [autodetect]
  --enable-theora           enable OggTheora libraries [autodetect]
  --enable-faad             enable external FAAD2 (AAC) [autodetect]
  --disable-faad-internal   disable internal FAAD2 (AAC) [autodetect]
  --enable-faad-fixed       enable fixed-point mode in internal FAAD2 [disabled]
  --disable-faac            disable support for FAAC (AAC encoder) [autodetect]
  --disable-faac-lavc       disable support for FAAC in libavcodec [autodetect]
  --disable-ladspa          disable LADSPA plugin support [autodetect]
  --disable-libdv           disable libdv 0.9.5 en/decoding support [autodetect]
  --disable-mad             disable libmad (MPEG audio) support [autodetect]
  --disable-mp3lame         disable LAME MP3 encoding support [autodetect]
  --disable-mp3lame-lavc    disable LAME in libavcodec [autodetect]
  --disable-toolame         disable Toolame (MPEG layer 2) encoding [autodetect]
  --disable-twolame         disable Twolame (MPEG layer 2) encoding [autodetect]
  --enable-xmms             enable XMMS input plugin support [disabled]
  --enable-libdca           enable libdca support [autodetect]
  --disable-mp3lib          disable builtin mp3lib [autodetect]
  --disable-liba52          disable liba52 [autodetect] 
  --disable-liba52-internal disable builtin liba52 [autodetect] 
  --disable-libmpeg2        disable builtin libmpeg2 [autodetect]
  --disable-musepack        disable musepack support [autodetect]
  --disable-libamr_nb       disable libamr narrowband [autodetect]
  --disable-libamr_wb       disable libamr wideband [autodetect]
  --disable-decoder=DECODER disable specified FFmpeg decoder
  --enable-decoder=DECODER  enable specified FFmpeg decoder
  --disable-encoder=ENCODER disable specified FFmpeg encoder
  --enable-encoder=ENCODER  enable specified FFmpeg encoder
  --disable-parser=PARSER   disable specified FFmpeg parser
  --enable-parser=PARSER    enable specified FFmpeg parser
  --disable-demuxer=DEMUXER disable specified FFmpeg demuxer
  --enable-demuxer=DEMUXER  enable specified FFmpeg demuxer
  --disable-muxer=MUXER     disable specified FFmpeg muxer
  --enable-muxer=MUXER      enable specified FFmpeg muxer

Video output:
  --disable-vidix          disable VIDIX [for x86 *nix]
  --with-vidix-drivers[=*] list of VIDIX drivers to be compiled in
                           Available: cyberblade,ivtv,mach64,mga,mga_crtc2,
                           nvidia,pm2,pm3,radeon,rage128,s3,sis,unichrome
  --disable-vidix-pcidb    disable VIDIX PCI device name database
  --enable-dhahelper       enable VIDIX dhahelper support
  --enable-svgalib_helper  enable VIDIX svgalib_helper support
  --enable-gl              enable OpenGL video output [autodetect]
  --enable-dga2            enable DGA 2 support [autodetect]
  --enable-dga1            enable DGA 1 support [autodetect]
  --enable-vesa            enable VESA video output [autodetect]
  --enable-svga            enable SVGAlib video output [autodetect]
  --enable-sdl             enable SDL video output [autodetect]
  --enable-aa              enable AAlib video output [autodetect]
  --enable-caca            enable CACA  video output [autodetect]
  --enable-ggi             enable GGI video output [autodetect]
  --enable-ggiwmh          enable GGI libggiwmh extension [autodetect]
  --enable-direct3d        enable Direct3D video output [autodetect]
  --enable-directx         enable DirectX video output [autodetect]
  --enable-dxr2            enable DXR2 video output [autodetect]
  --enable-dxr3            enable DXR3/H+ video output [autodetect]
  --enable-ivtv            enable IVTV TV-Out video output [autodetect]
  --enable-v4l2            enable V4L2 Decoder audio/video output [autodetect]
  --enable-dvb             enable DVB video output [autodetect]
  --enable-dvbhead         enable DVB video output (HEAD version) [autodetect]
  --enable-mga             enable mga_vid video output [autodetect]
  --enable-xmga            enable mga_vid X11 video output [autodetect]
  --enable-xv              enable Xv video output [autodetect]
  --enable-xvmc            enable XvMC acceleration [disable]
  --enable-vm              enable XF86VidMode support [autodetect]
  --enable-xinerama        enable Xinerama support [autodetect]
  --enable-x11             enable X11 video output [autodetect]
  --enable-xshape          enable XShape support [autodetect]
  --disable-xss            disable screensaver support via xss [autodetect]
  --enable-fbdev           enable FBDev video output [autodetect]
  --enable-mlib            enable mediaLib video output (Solaris) [disable]
  --enable-3dfx            enable obsolete /dev/3dfx video output [disable]
  --enable-tdfxfb          enable tdfxfb video output [disable]
  --enable-s3fb            enable s3fb (S3 ViRGE) video output [disable]
  --enable-wii             enable Nintendo Wii/GameCube video output [disable]
  --enable-directfb        enable DirectFB video output [autodetect]
  --enable-zr              enable ZR360[56]7/ZR36060 video output [autodetect]
  --enable-bl		   enable Blinkenlights video output [disable]
  --enable-tdfxvid         enable tdfx_vid video output [disable]
  --enable-xvr100          enable SUN XVR-100 video output [autodetect]
  --disable-tga            disable Targa video output [enable]
  --disable-pnm		   disable PNM video output [enable]
  --disable-md5sum	   disable md5sum video output [enable]
  --disable-yuv4mpeg	   disable yuv4mpeg video output [enable]

Audio output:
  --disable-alsa         disable ALSA audio output [autodetect]
  --disable-ossaudio     disable OSS audio output [autodetect]
  --disable-arts         disable aRts audio output [autodetect]
  --disable-esd          disable esd audio output [autodetect]
  --disable-pulse        disable Pulseaudio audio output [autodetect]
  --disable-jack         disable JACK audio output [autodetect]
  --disable-openal       disable OpenAL audio output [autodetect]
  --disable-nas          disable NAS audio output [autodetect]
  --disable-sgiaudio     disable SGI audio output [autodetect]
  --disable-sunaudio     disable Sun audio output [autodetect]
  --disable-win32waveout disable Windows waveout audio output [autodetect]
  --disable-select       disable using select() on the audio device [enable]

Miscellaneous options:
  --enable-runtime-cpudetection    enable runtime CPU detection [disable]
  --enable-cross-compile enable cross-compilation [autodetect]
  --cc=COMPILER          C compiler to build MPlayer [gcc]
  --host-cc=COMPILER     C compiler for tools needed while building [gcc]
  --as=ASSEMBLER         assembler to build MPlayer [as]
  --nm=NM                nm tool to build MPlayer [nm]
  --yasm=YASM            Yasm assembler to build MPlayer [yasm]
  --ar=AR                librarian to build MPlayer [ar]
  --ranlib=RANLIB        ranlib to build MPlayer [ranlib]
  --windres=WINDRES      windres to build MPlayer [windres]
  --target=PLATFORM      target platform (i386-linux, arm-linux, etc)
  --enable-static        build a statically linked binary
  --charset=charset      convert the console messages to this character set
  --language=list        a white space or comma separated list of languages for
                         translated man pages, the first language is used for
                         messages and the GUI (the environment variable
                         \$LINGUAS is also honored) [en]
                         (Available: all $msg_lang_all)
  --with-install=PATH    path to a custom install program

Advanced options:
  --enable-mmx              enable MMX [autodetect]
  --enable-mmxext           enable MMX2 (Pentium III, Athlon) [autodetect]
  --enable-3dnow            enable 3DNow! [autodetect]
  --enable-3dnowext         enable extended 3DNow! [autodetect]
  --enable-sse              enable SSE [autodetect]
  --enable-sse2             enable SSE2 [autodetect]
  --enable-ssse3            enable SSSE3 [autodetect]
  --enable-shm              enable shm [autodetect]
  --enable-altivec          enable AltiVec (PowerPC) [autodetect]
  --enable-armv5te          enable DSP extensions (ARM) [autodetect]
  --enable-armv6            enable ARMv6 (ARM) [autodetect]
  --enable-armv6t2          enable ARMv6t2 (ARM) [autodetect]
  --enable-armvfp           enable ARM VFP (ARM) [autodetect]
  --enable-iwmmxt           enable iWMMXt (ARM) [autodetect]
  --disable-fastmemcpy      disable 3DNow!/SSE/MMX optimized memcpy [enable]
  --enable-big-endian       force byte order to big-endian [autodetect]
  --enable-debug[=1-3]      compile-in debugging information [disable]
  --enable-profile          compile-in profiling information [disable]
  --disable-sighandler      disable sighandler for crashes [enable]
  --enable-crash-debug      enable automatic gdb attach on crash [disable]
  --enable-dynamic-plugins  enable dynamic A/V plugins [disable]

Use these options if autodetection fails (Options marked with (*) accept
multiple paths separated by ':'):
  --extra-libs=FLAGS          extra linker flags
  --extra-libs-mplayer=FLAGS  extra linker flags for MPlayer
  --extra-libs-mencoder=FLAGS extra linker flags for MEncoder
  --with-extraincdir=DIR      extra header search paths in DIR (*)
  --with-extralibdir=DIR      extra linker search paths in DIR (*)
  --with-xvmclib=NAME         adapter-specific library name (e.g. XvMCNVIDIA)

  --with-freetype-config=PATH path to freetype-config
  --with-fribidi-config=PATH  path to fribidi-config
  --with-glib-config=PATH     path to glib*-config
  --with-gtk-config=PATH      path to gtk*-config
  --with-sdl-config=PATH      path to sdl*-config
  --with-dvdnav-config=PATH   path to dvdnav-config
  --with-dvdread-config=PATH   path to dvdread-config

This configure script is NOT autoconf-based, even though its output is similar.
It will try to autodetect all configuration options. If you --enable an option
it will be forcefully turned on, skipping autodetection. This can break
compilation, so you need to know what you are doing.
EOF
exit 0
} #show_help()

# GOTCHA: the variables below defines the default behavior for autodetection
# and have - unless stated otherwise - at least 2 states : yes no
# If autodetection is available then the third state is: auto
_mmx=auto
_3dnow=auto
_3dnowext=auto
_mmxext=auto
_sse=auto
_sse2=auto
_ssse3=auto
_cmov=auto
_fast_cmov=auto
_armv5te=auto
_armv6=auto
_armv6t2=auto
_armvfp=auto
_iwmmxt=auto
_mtrr=auto
_altivec=auto
_install=install
_ranlib=ranlib
_windres=windres
_cc=cc
_ar=ar
test "$CC" && _cc="$CC"
_as=auto
_nm=auto
_yasm=yasm
_runtime_cpudetection=no
_cross_compile=auto
_prefix="/usr/local"
_libavutil_a=auto
_libavutil_so=auto
_libavcodec_a=auto
_libamr_nb=auto
_libamr_wb=auto
_libavdecoders_all=`sed -n 's/^[^#]*DEC.*(.*, *\(.*\)).*/\1_decoder/p' ffmpeg/libavcodec/allcodecs.c | tr '[a-z]' '[A-Z]'`
_libavdecoders=` echo $_libavdecoders_all | sed -e 's/ LIB[A-Z0-9_]*_DECODER//g' -e s/MPEG4AAC_DECODER// -e s/H264_VDPAU_DECODER// -e s/MPEG_VDPAU_DECODER// -e s/MPEG1_VDPAU_DECODER// -e s/VC1_VDPAU_DECODER//  -e s/WMV3_VDPAU_DECODER// `
_libavencoders_all=`sed -n 's/^[^#]*ENC.*(.*, *\(.*\)).*/\1_encoder/p' ffmpeg/libavcodec/allcodecs.c | tr '[a-z]' '[A-Z]'`
_libavencoders=` echo $_libavencoders_all | sed 's/ LIB[A-Z0-9_]*_ENCODER//g'`
_libavparsers_all=`sed -n 's/^[^#]*PARSER.*(.*, *\(.*\)).*/\1_parser/p' ffmpeg/libavcodec/allcodecs.c | tr '[a-z]' '[A-Z]'`
_libavparsers=$_libavparsers_all
_libavbsfs_all=`sed -n 's/^[^#]*BSF.*(.*, *\(.*\)).*/\1_bsf/p' ffmpeg/libavcodec/allcodecs.c | tr '[a-z]' '[A-Z]'`
_libavbsfs=$_libavbsfs_all
_libavdemuxers_all=`sed -n 's/^[^#]*DEMUX.*(.*, *\(.*\)).*/\1_demuxer/p' ffmpeg/libavformat/allformats.c | tr '[a-z]' '[A-Z]'`
_libavdemuxers=`echo $_libavdemuxers_all | sed -e 's/ LIB[A-Z0-9_]*_DEMUXER//g' -e s/REDIR_DEMUXER// -e s/RTSP_DEMUXER// -e s/SDP_DEMUXER// -e s/AVISYNTH_DEMUXER// `
_libavmuxers_all=`sed -n 's/^[^#]*_MUX.*(.*, *\(.*\)).*/\1_muxer/p' ffmpeg/libavformat/allformats.c | tr '[a-z]' '[A-Z]'`
_libavmuxers=`echo $_libavmuxers_all | sed -e 's/ LIB[A-Z0-9_]*_MUXER//g' -e s/RTP_MUXER// `
_libavprotocols_all=`sed -n 's/^[^#]*PROTOCOL.*(.*, *\(.*\)).*/\1_protocol/p' ffmpeg/libavformat/allformats.c | tr '[a-z]' '[A-Z]'`
_libavcodec_so=auto
_libavformat_a=auto
_libavformat_so=auto
_libpostproc_a=auto
_libpostproc_so=auto
_libswscale_a=auto
_libswscale_so=auto
_libavcodec_mpegaudio_hp=yes
_mencoder=yes
_mplayer=yes
_x11=auto
_xshape=auto
_xss=auto
_dga1=auto
_dga2=auto
_xv=auto
_xvmc=no  #auto when complete
_sdl=auto
_direct3d=auto
_directx=auto
_win32waveout=auto
_nas=auto
_png=auto
_mng=auto
_jpeg=auto
_pnm=yes
_md5sum=yes
_yuv4mpeg=yes
_gif=auto
_gl=auto
_ggi=auto
_ggiwmh=auto
_aa=auto
_caca=auto
_svga=auto
_vesa=auto
_fbdev=auto
_dvb=auto
_dvbhead=auto
_dxr2=auto
_dxr3=auto
_ivtv=auto
_v4l2=auto
_iconv=auto
_langinfo=auto
_rtc=auto
_ossaudio=auto
_arts=auto
_esd=auto
_pulse=auto
_jack=auto
_openal=auto
_libcdio=auto
_liblzo=auto
_mad=auto
_mp3lame=auto
_mp3lame_lavc=auto
_toolame=auto
_twolame=auto
_tremor=auto
_tremor_internal=yes
_tremor_low=no
_libvorbis=auto
_speex=auto
_theora=auto
_mp3lib=auto
_liba52=auto
_liba52_internal=auto
_libdca=auto
_libmpeg2=auto
_faad=auto
_faad_internal=auto
_faad_fixed=no
_faac=auto
_faac_lavc=auto
_ladspa=auto
_xmms=no
_dvdnav=auto
_dvdnavconfig=dvdnav-config
_dvdreadconfig=dvdread-config
_dvdread=auto
_dvdread_internal=auto
_libdvdcss_internal=auto
_xanim=auto
_real=auto
_live=auto
_nemesi=auto
_native_rtsp=yes
_xinerama=auto
_mga=auto
_xmga=auto
_vm=auto
_xf86keysym=auto
_mlib=no #broken, thus disabled
_sgiaudio=auto
_sunaudio=auto
_alsa=auto
_fastmemcpy=yes
_unrar_exec=auto
_win32dll=auto
_select=yes
_radio=no
_radio_capture=no
_radio_v4l=auto
_radio_v4l2=auto
_radio_bsdbt848=auto
_tv=yes
_tv_v4l1=auto
_tv_v4l2=auto
_tv_bsdbt848=auto
_tv_dshow=auto
_tv_teletext=auto
_pvr=auto
_network=yes
_winsock2_h=auto
_smb=auto
_vidix=auto
_vidix_pcidb=yes
_dhahelper=no
_svgalib_helper=no
_joystick=no
_xvid=auto
_xvid_lavc=auto
_x264=auto
_x264_lavc=auto
_libdirac_lavc=auto
_libschroedinger_lavc=auto
_libnut=auto
_lirc=auto
_lircc=auto
_apple_remote=auto
_apple_ir=auto
_gui=no
_gtk1=no
_termcap=auto
_termios=auto
_3dfx=no
_s3fb=no
_wii=no
_tdfxfb=no
_tdfxvid=no
_xvr100=auto
_tga=yes
_directfb=auto
_zr=auto
_bl=no
_largefiles=yes
#_language=en
_shm=auto
_linux_devfs=no
_charset="UTF-8"
_dynamic_plugins=no
_crash_debug=no
_sighandler=yes
_libdv=auto
_cdparanoia=auto
_cddb=auto
_big_endian=auto
_bitmap_font=yes
_freetype=auto
_fontconfig=auto
_menu=no
_qtx=auto
_macosx=auto
_maemo=auto
_macosx_finder=no
_macosx_bundle=auto
_sortsub=yes
_freetypeconfig='freetype-config'
_fribidi=auto
_fribidiconfig='fribidi-config'
_enca=auto
_inet6=auto
_gethostbyname2=auto
_ftp=yes
_musepack=auto
_vstream=auto
_pthreads=auto
_w32threads=auto
_ass=auto
_rpath=no
_asmalign_pot=auto
_stream_cache=yes
_def_stream_cache="#define CONFIG_STREAM_CACHE 1"
_def_pthread_cache="#undef PTHREAD_CACHE"
_need_shmem=yes
for ac_option do
  case "$ac_option" in
  --help|-help|-h)
    show_help
    ;;
  --prefix=*)
    _prefix=`echo $ac_option | cut -d '=' -f 2`
    ;;
  --bindir=*)
    _bindir=`echo $ac_option | cut -d '=' -f 2`
    ;;
  --datadir=*)
    _datadir=`echo $ac_option | cut -d '=' -f 2`
    ;;
  --mandir=*)
    _mandir=`echo $ac_option | cut -d '=' -f 2`
    ;;
  --confdir=*)
    _confdir=`echo $ac_option | cut -d '=' -f 2`
    ;;
  --libdir=*)
    _libdir=`echo $ac_option | cut -d '=' -f 2`
    ;;
  --codecsdir=*)
    _codecsdir=`echo $ac_option | cut -d '=' -f 2`
    ;;
  --win32codecsdir=*)
    _win32codecsdir=`echo $ac_option | cut -d '=' -f 2`
    ;;
  --xanimcodecsdir=*)
    _xanimcodecsdir=`echo $ac_option | cut -d '=' -f 2`
    ;;
  --realcodecsdir=*)
    _realcodecsdir=`echo $ac_option | cut -d '=' -f 2`
    ;;
  --with-extraincdir=*)
    _inc_extra=-I`echo $ac_option | cut -d '=' -f 2 | sed 's,:, -I,g'`
    ;;
  --with-extralibdir=*)
    _ld_extra=-L`echo $ac_option | cut -d '=' -f 2 | sed 's,:, -L,g'`
    ;;

  --with-install=*)
    _install=`echo $ac_option | cut -d '=' -f 2 `
    ;;
  --with-xvmclib=*)
    _xvmclib=`echo $ac_option | cut -d '=' -f 2`
    ;;

  --with-sdl-config=*)
    _sdlconfig=`echo $ac_option | cut -d '=' -f 2`
    ;;
  --with-freetype-config=*)
    _freetypeconfig=`echo $ac_option | cut -d '=' -f 2`
    ;;
  --with-fribidi-config=*)
    _fribidiconfig=`echo $ac_option | cut -d '=' -f 2`
    ;;
  --with-gtk-config=*)
    _gtkconfig=`echo $ac_option | cut -d '=' -f 2`
    ;;
  --with-glib-config=*)
    _glibconfig=`echo $ac_option | cut -d '=' -f 2`
    ;;
  --with-dvdnav-config=*)
    _dvdnavconfig=`echo $ac_option | cut -d '=' -f 2`
    ;;
  --with-dvdread-config=*)
    _dvdreadconfig=`echo $ac_option | cut -d '=' -f 2`
    ;;

  --extra-libs=*)
    _extra_libs=`echo $ac_option | cut -d '=' -f 2`
    ;;
  --extra-libs-mplayer=*)
    _libs_mplayer=`echo $ac_option | cut -d '=' -f 2`
    ;;
  --extra-libs-mencoder=*)
    _libs_mencoder=`echo $ac_option | cut -d '=' -f 2`
    ;;

  --target=*)
    _target=`echo $ac_option | cut -d '=' -f 2`
    ;;
  --cc=*)
    _cc=`echo $ac_option | cut -d '=' -f 2`
    ;;
  --host-cc=*)
    _host_cc=`echo $ac_option | cut -d '=' -f 2`
    ;;
  --as=*)
    _as=`echo $ac_option | cut -d '=' -f 2`
    ;;
  --nm=*)
    _nm=`echo $ac_option | cut -d '=' -f 2`
    ;;
  --yasm=*)
    _yasm=`echo $ac_option | cut -d '=' -f 2`
    ;;
  --ar=*)
    _ar=`echo $ac_option | cut -d '=' -f 2`
    ;;
  --ranlib=*)
    _ranlib=`echo $ac_option | cut -d '=' -f 2`
    ;;
  --windres=*)
    _windres=`echo $ac_option | cut -d '=' -f 2`
    ;;
  --charset=*)
    _charset=`echo $ac_option | cut -d '=' -f 2`
    ;;
  --language=*)
    _language=`echo $ac_option | cut -d '=' -f 2`
    ;;

  --enable-static)
    _ld_static='-static'
    ;;
  --disable-static)
    _ld_static=''
    ;;
  --enable-profile)
    _profile='-p'
    ;;
  --disable-profile)
    _profile=
    ;;
  --enable-debug)
    _debug='-g'
    ;;
  --enable-debug=*)
    _debug=`echo $_echo_n '-g'$_echo_c; echo $ac_option | cut -d '=' -f 2`
    ;;
  --disable-debug)
    _debug=
    ;;
  --enable-runtime-cpudetection)    _runtime_cpudetection=yes   ;;
  --disable-runtime-cpudetection)   _runtime_cpudetection=no    ;;
  --enable-cross-compile)           _cross_compile=yes          ;;
  --disable-cross-compile)          _cross_compile=no           ;;
  --enable-mencoder)	_mencoder=yes	;;
  --disable-mencoder)	_mencoder=no	;;
  --enable-mplayer)	_mplayer=yes	;;
  --disable-mplayer)	_mplayer=no	;;
  --enable-dynamic-plugins) _dynamic_plugins=yes ;;
  --disable-dynamic-plugins) _dynamic_plugins=no ;;
  --enable-x11)		_x11=yes	;;
  --disable-x11)	_x11=no		;;
  --enable-xshape)	_xshape=yes	;;
  --disable-xshape)	_xshape=no	;;
  --enable-xss)	_xss=yes	;;
  --disable-xss)	_xss=no	;;
  --enable-xv)		_xv=yes		;;
  --disable-xv)		_xv=no		;;
  --enable-xvmc)        _xvmc=yes       ;;
  --disable-xvmc)       _xvmc=no        ;;
  --enable-sdl)		_sdl=yes	;;
  --disable-sdl)	_sdl=no		;;
  --enable-direct3d)    _direct3d=yes   ;;
  --disable-direct3d)   _direct3d=no    ;;
  --enable-directx)     _directx=yes    ;;
  --disable-directx)    _directx=no     ;;
  --enable-win32waveout)  _win32waveout=yes ;;
  --disable-win32waveout) _win32waveout=no  ;;
  --enable-nas)		_nas=yes	;;
  --disable-nas)	_nas=no		;;
  --enable-png)		_png=yes	;;
  --disable-png)	_png=no		;;
  --enable-mng)		_mng=yes	;;
  --disable-mng)	_mng=no		;;
  --enable-jpeg)	_jpeg=yes	;;
  --disable-jpeg)	_jpeg=no		;;
  --enable-pnm)		_pnm=yes	;;
  --disable-pnm)	_pnm=no		;;
  --enable-md5sum)	_md5sum=yes	;;
  --disable-md5sum)	_md5sum=no	;;
  --enable-yuv4mpeg)	_yuv4mpeg=yes	;;
  --disable-yuv4mpeg)	_yuv4mpeg=no	;;
  --enable-gif)	_gif=yes	;;
  --disable-gif)	_gif=no		;;
  --enable-gl)		_gl=yes		;;
  --disable-gl)		_gl=no		;;
  --enable-ggi)		_ggi=yes	;;
  --disable-ggi)	_ggi=no		;;
  --enable-ggiwmh)	_ggiwmh=yes	;;
  --disable-ggiwmh)	_ggiwmh=no	;;
  --enable-aa)		_aa=yes		;;
  --disable-aa)		_aa=no		;;
  --enable-caca)	_caca=yes	;;
  --disable-caca)	_caca=no	;;
  --enable-svga)	_svga=yes	;;
  --disable-svga)	_svga=no	;;
  --enable-vesa)	_vesa=yes	;;
  --disable-vesa)	_vesa=no	;;
  --enable-fbdev)	_fbdev=yes	;;
  --disable-fbdev)	_fbdev=no	;;
  --enable-dvb)		_dvb=yes	;;
  --disable-dvb)        _dvb=no		;;
  --enable-dvbhead)	_dvbhead=yes	;;
  --disable-dvbhead)    _dvbhead=no	;;
  --enable-dxr2)	_dxr2=yes	;;
  --disable-dxr2)	_dxr2=no	;;
  --enable-dxr3)	_dxr3=yes	;;
  --disable-dxr3)	_dxr3=no	;;
  --enable-ivtv)        _ivtv=yes       ;;
  --disable-ivtv)       _ivtv=no        ;;
  --enable-v4l2)        _v4l2=yes       ;;
  --disable-v4l2)       _v4l2=no        ;;
  --enable-iconv)	_iconv=yes	;;
  --disable-iconv)	_iconv=no	;;
  --enable-langinfo)	_langinfo=yes	;;
  --disable-langinfo)	_langinfo=no	;;
  --enable-rtc)	        _rtc=yes	;;
  --disable-rtc)	_rtc=no	        ;;
  --enable-libdv)	_libdv=yes	;;
  --disable-libdv)	_libdv=no	;;
  --enable-ossaudio)	_ossaudio=yes	;;
  --disable-ossaudio)	_ossaudio=no	;;
  --enable-arts)	_arts=yes	;;
  --disable-arts)	_arts=no	;;
  --enable-esd)		_esd=yes	;;
  --disable-esd)	_esd=no		;;
  --enable-pulse)	_pulse=yes	;;
  --disable-pulse)	_pulse=no	;;
  --enable-jack)	_jack=yes	;;
  --disable-jack)	_jack=no	;;
  --enable-openal)	_openal=yes	;;
  --disable-openal)	_openal=no	;;
  --enable-mad)		_mad=yes	;;
  --disable-mad)	_mad=no		;;
  --enable-mp3lame)	_mp3lame=yes	;;
  --disable-mp3lame)	_mp3lame=no	;;
  --enable-mp3lame-lavc)	_mp3lame_lavc=yes	;;
  --disable-mp3lame-lavc)	_mp3lame_lavc=no	;;
  --enable-toolame)	_toolame=yes	;;
  --disable-toolame)	_toolame=no	;;
  --enable-twolame)	_twolame=yes	;;
  --disable-twolame)	_twolame=no	;;
  --enable-libcdio)	_libcdio=yes	;;
  --disable-libcdio)	_libcdio=no	;;
  --enable-liblzo)	_liblzo=yes	;;
  --disable-liblzo)	_liblzo=no		;;
  --enable-libvorbis)	_libvorbis=yes	;;
  --disable-libvorbis)	_libvorbis=no	;;
  --enable-speex)	_speex=yes	;;
  --disable-speex)	_speex=no	;;
  --enable-tremor)	_tremor=yes	;;
  --disable-tremor)	_tremor=no	;;
  --enable-tremor-internal)	_tremor_internal=yes	;;
  --disable-tremor-internal)	_tremor_internal=no	;;
  --enable-tremor-low)	_tremor_low=yes	;;
  --disable-tremor-low)	_tremor_low=no	;;
  --enable-theora)	_theora=yes	;;
  --disable-theora)	_theora=no	;;
  --enable-mp3lib)	_mp3lib=yes	;;
  --disable-mp3lib)	_mp3lib=no	;;
  --enable-liba52-internal)	_liba52_internal=yes	;;
  --disable-liba52-internal)	_liba52_internal=no	;;
  --enable-liba52)	_liba52=yes	;;
  --disable-liba52)	_liba52=no	;;
  --enable-libdca)	_libdca=yes     ;;
  --disable-libdca)	_libdca=no      ;;
  --enable-libmpeg2)	_libmpeg2=yes	;;
  --disable-libmpeg2)	_libmpeg2=no	;;
  --enable-musepack)	_musepack=yes	;;
  --disable-musepack)	_musepack=no	;;
  --enable-faad)	_faad=yes	;;
  --disable-faad)	_faad=no	;;
  --enable-faad-internal)	_faad_internal=yes	;;
  --disable-faad-internal)	_faad_internal=no	;;
  --enable-faad-fixed)	_faad_fixed=yes	;;
  --disable-faad-fixed)	_faad_fixed=no	;;
  --enable-faac)	_faac=yes	;;
  --disable-faac)	_faac=no	;;
  --enable-faac-lavc)	_faac_lavc=yes	;;
  --disable-faac-lavc)	_faac_lavc=no	;;
  --enable-ladspa)	_ladspa=yes	;;
  --disable-ladspa)	_ladspa=no		;;
  --enable-xmms)	_xmms=yes	;;
  --disable-xmms)	_xmms=no	;;
  --enable-dvdread)	_dvdread=yes	;;
  --disable-dvdread)	_dvdread=no	;;
  --enable-dvdread-internal)	_dvdread_internal=yes	;;
  --disable-dvdread-internal)	_dvdread_internal=no	;;
  --enable-libdvdcss-internal)	_libdvdcss_internal=yes	;;
  --disable-libdvdcss-internal)	_libdvdcss_internal=no	;;
  --enable-dvdnav)	_dvdnav=yes	;;
  --disable-dvdnav)	_dvdnav=no	;;
  --enable-xanim)	_xanim=yes	;;
  --disable-xanim)	_xanim=no	;;
  --enable-real)	_real=yes	;;
  --disable-real)	_real=no	;;
  --enable-live)	_live=yes	;;
  --disable-live)	_live=no	;;
  --enable-nemesi)	_nemesi=yes	;;
  --disable-nemesi)	_nemesi=no	;;
  --enable-xinerama)	_xinerama=yes	;;
  --disable-xinerama)	_xinerama=no	;;
  --enable-mga)		_mga=yes	;;
  --disable-mga)	_mga=no		;;
  --enable-xmga)	_xmga=yes	;;
  --disable-xmga)	_xmga=no	;;
  --enable-vm)		_vm=yes		;;
  --disable-vm)		_vm=no		;;
  --enable-xf86keysym)	_xf86keysym=yes	;;
  --disable-xf86keysym)	_xf86keysym=no	;;
  --enable-mlib)	_mlib=yes	;;
  --disable-mlib)	_mlib=no	;;
  --enable-sunaudio)	_sunaudio=yes	;;
  --disable-sunaudio)	_sunaudio=no	;;
  --enable-sgiaudio)	_sgiaudio=yes	;;
  --disable-sgiaudio)	_sgiaudio=no	;;
  --enable-alsa)	_alsa=yes	;;
  --disable-alsa)	_alsa=no	;;
  --enable-tv)		_tv=yes		;;
  --disable-tv)		_tv=no		;;
  --enable-tv-bsdbt848)	_tv_bsdbt848=yes	;;
  --disable-tv-bsdbt848)	_tv_bsdbt848=no	;;
  --enable-tv-v4l1)	_tv_v4l1=yes	;;
  --disable-tv-v4l1)	_tv_v4l1=no	;;
  --enable-tv-v4l2)	_tv_v4l2=yes	;;
  --disable-tv-v4l2)	_tv_v4l2=no	;;
  --enable-tv-dshow)	_tv_dshow=yes	;;
  --disable-tv-dshow)	_tv_dshow=no	;;
  --enable-tv-teletext)    _tv_teletext=yes        ;;
  --disable-tv-teletext)    _tv_teletext=no        ;;
  --enable-radio)       _radio=yes	;;
  --enable-radio-capture)       _radio_capture=yes	;;
  --disable-radio-capture)       _radio_capture=no	;;
  --disable-radio)	_radio=no	;;
  --enable-radio-v4l)	_radio_v4l=yes	;;
  --disable-radio-v4l)	_radio_v4l=no	;;
  --enable-radio-v4l2)	_radio_v4l2=yes	;;
  --disable-radio-v4l2)	_radio_v4l2=no	;;
  --enable-radio-bsdbt848)	_radio_bsdbt848=yes	;;
  --disable-radio-bsdbt848)	_radio_bsdbt848=no	;;
  --enable-pvr)  	_pvr=yes	;;
  --disable-pvr)	_pvr=no 	;;
  --enable-fastmemcpy)	_fastmemcpy=yes	;;
  --disable-fastmemcpy)	_fastmemcpy=no	;;
  --enable-network)	_network=yes	;;
  --disable-network)	_network=no	;;
  --enable-winsock2_h)	_winsock2_h=yes	;;
  --disable-winsock2_h)	_winsock2_h=no	;;
  --enable-smb)		_smb=yes	;;
  --disable-smb)	_smb=no	;;
  --enable-vidix)	_vidix=yes	;;
  --disable-vidix)	_vidix=no	;;
  --with-vidix-drivers=*)
    _vidix_drivers=`echo $ac_option | cut -d '=' -f 2`
    ;;
  --disable-vidix-pcidb)        _vidix_pcidb=no         ;;
  --enable-dhahelper)	_dhahelper=yes	;;
  --disable-dhahelper)	_dhahelper=no	;;
  --enable-svgalib_helper)	_svgalib_helper=yes	;;
  --disable-svgalib_helper)	_svgalib_helper=no	;;
  --enable-joystick)	_joystick=yes	;;
  --disable-joystick)	_joystick=no	;;
  --enable-xvid)	_xvid=yes	;;
  --disable-xvid)	_xvid=no	;;
  --enable-xvid-lavc)	_xvid_lavc=yes	;;
  --disable-xvid-lavc)	_xvid_lavc=no	;;
  --enable-x264)        _x264=yes       ;;
  --disable-x264)       _x264=no        ;;
  --enable-x264-lavc)   _x264_lavc=yes  ;;
  --disable-x264-lavc)  _x264_lavc=no   ;;
  --enable-libdirac-lavc)   _libdirac_lavc=yes  ;;
  --disable-libdirac-lavc)  _libdirac_lavc=no   ;;
  --enable-libschroedinger-lavc)   _libschroedinger_lavc=yes  ;;
  --disable-libschroedinger-lavc)  _libschroedinger_lavc=no   ;;
  --enable-libnut)	_libnut=yes	;;
  --disable-libnut)	_libnut=no	;;
  --enable-libavutil_a)		_libavutil_a=yes	;;
  --disable-libavutil_a)	_libavutil_a=no		;;
  --enable-libavutil_so)	_libavutil_so=yes	;;
  --disable-libavutil_so)	_libavutil_so=no	;;
  --enable-libavcodec_a)	_libavcodec_a=yes	;;
  --disable-libavcodec_a)	_libavcodec_a=no	;;
  --enable-libavcodec_so)	_libavcodec_so=yes	;;
  --disable-libavcodec_so)	_libavcodec_so=no	;;
  --enable-libamr_nb)	_libamr_nb=yes	;;
  --disable-libamr_nb)	_libamr_nb=no	;;
  --enable-libamr_wb)	_libamr_wb=yes	;;
  --disable-libamr_wb)	_libamr_wb=no	;;
  --enable-decoder=*)	_libavdecoders="$_libavdecoders `echo $ac_option | cut -d '=' -f 2`" ;;
  --disable-decoder=*)	_libavdecoders=`echo $_libavdecoders | sed "s/\`echo $ac_option | cut -d '=' -f 2\`//g"` ;;
  --enable-encoder=*)	_libavencoders="$_libavencoders `echo $ac_option | cut -d '=' -f 2`" ;;
  --disable-encoder=*)	_libavencoders=`echo $_libavencoders | sed "s/\`echo $ac_option | cut -d '=' -f 2\`//g"` ;;
  --enable-parser=*)	_libavparsers="$_libavparsers `echo $ac_option | cut -d '=' -f 2`" ;;
  --disable-parser=*)	_libavparsers=`echo $_libavparsers | sed "s/\`echo $ac_option | cut -d '=' -f 2\`//g"` ;;
  --enable-demuxer=*)	_libavdemuxers="$_libavdemuxers `echo $ac_option | cut -d '=' -f 2`" ;;
  --disable-demuxer=*)	_libavdemuxers=`echo $_libavdemuxers | sed "s/\`echo $ac_option | cut -d '=' -f 2\`//g"` ;;
  --enable-muxer=*)	_libavmuxers="$_libavmuxers `echo $ac_option | cut -d '=' -f 2`" ;;
  --disable-muxer=*)	_libavmuxers=`echo $_libavmuxers | sed "s/\`echo $ac_option | cut -d '=' -f 2\`//g"` ;;
  --enable-libavformat_a)	_libavformat_a=yes	;;
  --disable-libavformat_a)	_libavformat_a=no	;;
  --enable-libavformat_so)	_libavformat_so=yes	;;
  --disable-libavformat_so)	_libavformat_so=no	;;
  --enable-libpostproc_a)	_libpostproc_a=yes	;;
  --disable-libpostproc_a)	_libpostproc_a=no	;;
  --enable-libpostproc_so)	_libpostproc_so=yes	;;
  --disable-libpostproc_so)	_libpostproc_so=no	;;
  --enable-libswscale_a)	_libswscale_a=yes	;;
  --disable-libswscale_a)	_libswscale_a=no	;;
  --enable-libswscale_so)	_libswscale_so=yes	;;
  --disable-libswscale_so)	_libswscale_so=no	;;
  --enable-libavcodec_mpegaudio_hp)	_libavcodec_mpegaudio_hp=yes	;;
  --disable-libavcodec_mpegaudio_hp)	_libavcodec_mpegaudio_hp=no	;;

  --enable-lirc)	_lirc=yes	;;
  --disable-lirc)	_lirc=no	;;
  --enable-lircc)	_lircc=yes	;;
  --disable-lircc)	_lircc=no	;;
  --enable-apple-remote) _apple_remote=yes ;;
  --disable-apple-remote) _apple_remote=no ;;
  --enable-apple-ir)    _apple_ir=yes   ;;
  --disable-apple-ir)   _apple_ir=no    ;;
  --enable-gui)		_gui=yes	;;
  --disable-gui)	_gui=no		;;
  --enable-gtk1)	_gtk1=yes	;;
  --disable-gtk1)	_gtk1=no	;;
  --enable-termcap)	_termcap=yes	;;
  --disable-termcap)	_termcap=no	;;
  --enable-termios)	_termios=yes    ;;
  --disable-termios)    _termios=no     ;;
  --enable-3dfx)	_3dfx=yes	;;
  --disable-3dfx)	_3dfx=no	;;
  --enable-s3fb)	_s3fb=yes	;;
  --disable-s3fb)	_s3fb=no	;;
  --enable-wii) 	_wii=yes	;;
  --disable-wii)	_wii=no		;;
  --enable-tdfxfb)	_tdfxfb=yes	;;
  --disable-tdfxfb)	_tdfxfb=no	;;
  --disable-tdfxvid)	_tdfxvid=no	;;
  --enable-tdfxvid)	_tdfxvid=yes	;;
  --disable-xvr100)	_xvr100=no	;;
  --enable-xvr100)	_xvr100=yes	;;
  --disable-tga)	_tga=no	  	;;
  --enable-tga)		_tga=yes	;;
  --enable-directfb)	_directfb=yes	;;
  --disable-directfb)	_directfb=no	;;
  --enable-zr)		_zr=yes		;;
  --disable-zr)		_zr=no		;;
  --enable-bl)		_bl=yes		;;
  --disable-bl)		_bl=no		;;
  --enable-mtrr)	_mtrr=yes	;;
  --disable-mtrr)	_mtrr=no	;;
  --enable-largefiles)	_largefiles=yes	;;
  --disable-largefiles)	_largefiles=no	;;
  --enable-shm)		_shm=yes	;;
  --disable-shm)	_shm=no         ;;
  --enable-select)	_select=yes	;;
  --disable-select)	_select=no	;;
  --enable-linux-devfs)	_linux_devfs=yes	;;
  --disable-linux-devfs)	_linux_devfs=no	;;
  --enable-cdparanoia)	_cdparanoia=yes	;;
  --disable-cdparanoia)	_cdparanoia=no	;;
  --enable-cddb)	_cddb=yes	;;
  --disable-cddb)	_cddb=no	;;
  --enable-big-endian)  _big_endian=yes ;;
  --disable-big-endian) _big_endian=no  ;;
  --enable-bitmap-font)    _bitmap_font=yes   ;;
  --disable-bitmap-font)   _bitmap_font=no    ;;
  --enable-freetype)    _freetype=yes   ;;
  --disable-freetype)   _freetype=no    ;;
  --enable-fontconfig)  _fontconfig=yes ;;
  --disable-fontconfig) _fontconfig=no  ;;
  --enable-unrarexec)   _unrar_exec=yes ;;
  --disable-unrarexec)  _unrar_exec=no  ;;
  --enable-ftp)         _ftp=yes        ;;
  --disable-ftp)        _ftp=no         ;;
  --enable-vstream)     _vstream=yes    ;;
  --disable-vstream)    _vstream=no     ;;
  --enable-pthreads)    _pthreads=yes   ;;
  --disable-pthreads)   _pthreads=no    ;;
  --enable-w32threads)  _w32threads=yes ;;
  --disable-w32threads) _w32threads=no  ;;
  --enable-ass)         _ass=yes        ;;
  --disable-ass)        _ass=no         ;;
  --enable-rpath)       _rpath=yes      ;;
  --disable-rpath)      _rpath=no       ;;

  --enable-fribidi)     _fribidi=yes    ;;
  --disable-fribidi)    _fribidi=no     ;;

  --enable-enca)        _enca=yes    ;;
  --disable-enca)       _enca=no     ;;

  --enable-inet6)	_inet6=yes	;;
  --disable-inet6)	_inet6=no	;;

  --enable-gethostbyname2)	_gethostbyname2=yes	;;
  --disable-gethostbyname2)	_gethostbyname2=no	;;

  --enable-dga1) _dga1=yes ;;
  --disable-dga1) _dga1=no ;;
  --enable-dga2) _dga2=yes ;;
  --disable-dga2) _dga2=no ;;

  --enable-menu) _menu=yes ;;
  --disable-menu) _menu=no ;;

  --enable-qtx) _qtx=yes ;;
  --disable-qtx) _qtx=no ;;

  --enable-macosx) _macosx=yes ;;
  --disable-macosx) _macosx=no ;;
  --enable-macosx-finder) _macosx_finder=yes ;;
  --disable-macosx-finder) _macosx_finder=no ;;
  --enable-macosx-bundle) _macosx_bundle=yes;;
  --disable-macosx-bundle) _macosx_bundle=no;;

  --enable-maemo) _maemo=yes ;;
  --disable-maemo) _maemo=no ;;

  --enable-sortsub) _sortsub=yes ;;
  --disable-sortsub) _sortsub=no ;;

  --enable-crash-debug)	_crash_debug=yes ;;
  --disable-crash-debug) _crash_debug=no ;;
  --enable-sighandler)  _sighandler=yes  ;;
  --disable-sighandler) _sighandler=no   ;;
  --enable-win32dll) _win32dll=yes ;;
  --disable-win32dll) _win32dll=no ;;

  --enable-sse)	_sse=yes ;;
  --disable-sse) _sse=no ;;
  --enable-sse2) _sse2=yes ;;
  --disable-sse2) _sse2=no ;;
  --enable-ssse3) _ssse3=yes ;;
  --disable-ssse3) _ssse3=no ;;
  --enable-mmxext) _mmxext=yes ;;
  --disable-mmxext) _mmxext=no ;;
  --enable-3dnow) _3dnow=yes ;;
  --disable-3dnow) _3dnow=no _3dnowext=no ;;
  --enable-3dnowext) _3dnow=yes _3dnowext=yes ;;
  --disable-3dnowext) _3dnowext=no ;;
  --enable-cmov) _cmov=yes ;;
  --disable-cmov) _cmov=no ;;
  --enable-fast-cmov) _fast_cmov=yes ;;
  --disable-fast-cmov) _fast_cmov=no ;;
  --enable-altivec) _altivec=yes ;;
  --disable-altivec) _altivec=no ;;
  --enable-armv5te) _armv5te=yes ;;
  --disable-armv5te) _armv5te=no ;;
  --enable-armv6) _armv6=yes ;;
  --disable-armv6) _armv6=no ;;
  --enable-armv6t2) _armv6t2=yes ;;
  --disable-armv6t2) _armv6t2=no ;;
  --enable-armvfp) _armvfp=yes ;;
  --disable-armvfp) _armvfp=no ;;
  --enable-iwmmxt) _iwmmxt=yes ;;
  --disable-iwmmxt) _iwmmxt=no ;;
  --enable-mmx)	_mmx=yes ;;
  --disable-mmx) # 3Dnow! and MMX2 require MMX
        _3dnow=no _3dnowext=no _mmx=no _mmxext=no ;;

  *)
    echo "Unknown parameter: $ac_option"
    exit 1
    ;;

  esac
done

if test "$_gui" = yes ; then
  echo "Error: --enable-gui is no longer supported. Use an external frontend if you want a GUI." >&2
  exit 1
fi

# Atmos: moved this here, to be correct, if --prefix is specified
test -z "$_bindir" && _bindir="$_prefix/bin"
test -z "$_datadir" && _datadir="$_prefix/share/mplayer"
test -z "$_mandir" && _mandir="$_prefix/share/man"
test -z "$_confdir" && _confdir="$_prefix/etc/mplayer"
test -z "$_libdir" && _libdir="$_prefix/lib"

# Determine our OS name and CPU architecture
if test -z "$_target" ; then
  # OS name
  system_name=`uname -s 2>&1`
  case "$system_name" in
  Linux|FreeBSD|NetBSD|OpenBSD|DragonFly|BSD/OS|Darwin|SunOS|QNX|GNU|BeOS|MorphOS|AIX|AmigaOS)
    ;;
  IRIX*)
    system_name=IRIX
    ;;
  GNU/kFreeBSD)
    system_name=FreeBSD
    ;;
  HP-UX*)
    system_name=HP-UX
    ;;
  [cC][yY][gG][wW][iI][nN]*)
    system_name=CYGWIN
    ;;
  MINGW32*)
    system_name=MINGW32
    ;;
  OS/2*)
    system_name=OS/2
    ;;
  *)
    system_name="$system_name-UNKNOWN"
    ;;
  esac


  # host's CPU/instruction set
   host_arch=`uname -p 2>&1`
   case "$host_arch" in
   i386|sparc|ppc|alpha|arm|mips|vax)
     ;;
   powerpc) # Darwin returns 'powerpc'
     host_arch=ppc
     ;;
   *) # uname -p on Linux returns 'unknown' for the processor type,
      # OpenBSD returns 'Intel Pentium/MMX ("Genuine Intel" 586-class)'

      # Maybe uname -m (machine hardware name) returns something we
      # recognize.

      # x86/x86pc is used by QNX
      case "`uname -m 2>&1`" in
      i[3-9]86*|x86|x86pc|k5|k6|k6_2|k6_3|k6-2|k6-3|pentium*|athlon*|i586_i686|i586-i686|BePC) host_arch=i386 ;;
      ia64) host_arch=ia64 ;;
      x86_64|amd64)
        if [ -n "$($_cc -dumpmachine | sed -n '/^x86_64-/p;/^amd64-/p')" -a \
             -z "$(echo $CFLAGS $_cc | grep -- -m32)" ]; then
          host_arch=x86_64
        else
          host_arch=i386
        fi
      ;;
      macppc|ppc|ppc64) host_arch=ppc ;;
      alpha) host_arch=alpha ;;
      sparc) host_arch=sparc ;;
      sparc64) host_arch=sparc64 ;;
      parisc*|hppa*|9000*) host_arch=hppa ;;
      arm*|zaurus|cats) host_arch=arm ;;
      sh3|sh4|sh4a) host_arch=sh ;;
      s390) host_arch=s390 ;;
      s390x) host_arch=s390x ;;
      mips*) host_arch=mips ;;
      vax) host_arch=vax ;;
      xtensa*) host_arch=xtensa ;;
      *) host_arch=UNKNOWN ;;
    esac
    ;;
  esac
else # if test -z "$_target"
  system_name=`echo $_target | cut -d '-' -f 2`
  case "`echo $system_name | tr A-Z a-z`" in
    linux) system_name=Linux ;;
    freebsd) system_name=FreeBSD ;;
    gnu/kfreebsd) system_name=FreeBSD ;;
    netbsd) system_name=NetBSD ;;
    bsd/os) system_name=BSD/OS ;;
    openbsd) system_name=OpenBSD ;;
    dragonfly) system_name=DragonFly ;;
    sunos) system_name=SunOS ;;
    qnx) system_name=QNX ;;
    morphos) system_name=MorphOS ;;
    amigaos) system_name=AmigaOS ;;
    mingw32msvc) system_name=MINGW32 ;;
  esac
  # We need to convert underscores so that values like k6-2 and pentium-mmx can be passed
  host_arch=`echo $_target | cut -d '-' -f 1`
  if test `echo $host_arch` != "x86_64" ; then
    host_arch=`echo $host_arch | tr '_' '-'`
  fi
fi

echo "Detected operating system: $system_name"
echo "Detected host architecture: $host_arch"

if test "$_runtime_cpudetection" = yes && ! x86 && ! ppc; then
  die "Runtime CPU detection only works for x86, x86-64 and PPC!"
fi


_inc_extra="-I. $_inc_extra"
_timer=timer-linux.c
_getch=getch2.c
if freebsd ; then
  _ld_extra="$_ld_extra -L/usr/local/lib"
  _inc_extra="$_inc_extra -I/usr/local/include"
fi

if netbsd || dragonfly ; then
  _ld_extra="$_ld_extra -L/usr/pkg/lib"
  _inc_extra="$_inc_extra -I/usr/pkg/include"
fi

if darwin; then
  _ld_extra="$_ld_extra -L/usr/local/lib"
  _inc_extra="$_inc_extra -I/usr/local/include"
  _timer=timer-darwin.c
fi

if aix ; then
  _ld_extra="$_ld_extra -lC"
fi

if irix ; then
  _ranlib='ar -r'
elif linux ; then
  _ranlib='true'
fi

if win32 ; then
  _exesuf=".exe"
  # -lwinmm is always needed for osdep/timer-win2.c
  _ld_extra="$_ld_extra -lwinmm"
  _pe_executable=yes
  _timer=timer-win2.c
fi

if mingw32 ; then
  _getch=getch2-win.c
  _need_shmem=no
fi

if amigaos ; then
  _select=no
  _sighandler=no
  _stream_cache=no
  _def_stream_cache="#undef CONFIG_STREAM_CACHE"
fi

if qnx ; then
  _ld_extra="$_ld_extra -lph"
fi

if os2 ; then
  _exesuf=".exe"
  _getch=getch2-os2.c
  _need_shmem=no
fi

for I in "$TMPDIR" "$TEMPDIR" "/tmp" ; do
  test "$I" && break
done


TMPLOG="configure.log"
TMPC="$I/mplayer-conf-$RANDOM-$$.c"
TMPCPP="$I/mplayer-conf-$RANDOM-$$.cpp"
TMPEXE="$I/mplayer-conf-$RANDOM-$$$_exesuf"
TMPH="$I/mplayer-conf-$RANDOM-$$.h"
TMPS="$I/mplayer-conf-$RANDOM-$$.S"

rm -f "$TMPLOG"
echo configuration: $_configuration > "$TMPLOG"
echo >> "$TMPLOG"


# Check how to call 'head' and 'tail'. Newer versions spit out warnings
# if used as 'head -1' instead of 'head -n 1', but older versions don't
# know about '-n'.
if test "`(echo line1 ; echo line2) | head -1 2>/dev/null`" = "line1" ; then
  _head() { head -$1 2>/dev/null ; }
else
  _head() { head -n $1 2>/dev/null ; }
fi
if test "`(echo line1 ; echo line2) | tail -1 2>/dev/null`" = "line2" ; then
  _tail() { tail -$1 2>/dev/null ; }
else
  _tail() { tail -n $1 2>/dev/null ; }
fi

# Checking CC version...
# Intel C++ Compilers (no autoselect, use CC=/some/binary ./configure)
if test "`basename $_cc`" = "icc" || test "`basename $_cc`" = "ecc"; then
  echocheck "$_cc version"
  cc_vendor=intel
  cc_name=`$_cc -V 2>&1 | _head 1 | cut -d ',' -f 1`
  cc_version=`$_cc -V 2>&1 | _head 1 | cut -d ',' -f 2 | cut -d ' ' -f 3`
  _cc_major=`echo $cc_version | cut -d '.' -f 1`
  _cc_minor=`echo $cc_version | cut -d '.' -f 2`
  # TODO verify older icc/ecc compatibility
  case $cc_version in
    '')
      cc_version="v. ?.??, bad"
      cc_fail=yes
      ;;
    10.1|11.0)
      cc_version="$cc_version, ok"
      ;;
    *)
      cc_version="$cc_version, bad"
      cc_fail=yes
      ;;
  esac
  echores "$cc_version"
else
  for _cc in "$_cc" cc gcc ; do
    cc_name_tmp=`$_cc -v 2>&1 | _tail 1 | cut -d ' ' -f 1`
    if test "$cc_name_tmp" = "gcc"; then
    cc_name=$cc_name_tmp
    echocheck "$_cc version"
    cc_vendor=gnu
    cc_version=`$_cc -dumpversion 2>&1`
    case $cc_version in
      2.96*)
        cc_fail=yes
        ;;
      *)
        _cc_major=`echo $cc_version | cut -d '.' -f 1`
        _cc_minor=`echo $cc_version | cut -d '.' -f 2`
        _cc_mini=`echo $cc_version | cut -d '.' -f 3`
        ;;
    esac
    echores "$cc_version"
    break
    fi
  done
fi # icc
test "$cc_fail" = yes && die "unsupported compiler version"

echocheck "host cc"
test "$_host_cc" || _host_cc=$_cc
echores $_host_cc

echocheck "cross compilation"
if test $_cross_compile = auto ; then
  cat > $TMPC << EOF
int main(void) { return 0; }
EOF
  _cross_compile=yes
  cc_check && "$TMPEXE" && _cross_compile=no
fi
echores $_cross_compile

if test $_cross_compile = yes; then
  tmp_run() {
    return 0
  }
fi

# ---

# now that we know what compiler should be used for compilation, try to find
# out which assembler is used by the $_cc compiler
if test "$_as" = auto ; then
  _as=`$_cc -print-prog-name=as`
  test -z "$_as" && _as=as
fi

if test "$_nm" = auto ; then
  _nm=`$_cc -print-prog-name=nm`
  test -z "$_nm" && _nm=nm
fi

# XXX: this should be ok..
_cpuinfo="echo"

if test "$_runtime_cpudetection" = no ; then

# Cygwin has /proc/cpuinfo, but only supports Intel CPUs
# FIXME: Remove the cygwin check once AMD CPUs are supported
if test -r /proc/cpuinfo && ! cygwin; then
  # Linux with /proc mounted, extract CPU information from it
  _cpuinfo="cat /proc/cpuinfo"
elif test -r /compat/linux/proc/cpuinfo && ! x86_32 ; then
  # FreeBSD with Linux emulation /proc mounted,
  # extract CPU information from it
  _cpuinfo="cat /compat/linux/proc/cpuinfo"
elif darwin && ! x86 ; then
  # use hostinfo on Darwin
  _cpuinfo="hostinfo"
elif aix; then
  # use 'lsattr' on AIX
  _cpuinfo="lsattr -E -l proc0 -a type"
elif x86; then
  # all other OSes try to extract CPU information from a small helper
  # program cpuinfo instead
  $_cc -o cpuinfo$_exesuf cpuinfo.c
  _cpuinfo="./cpuinfo$_exesuf"
fi

if x86 ; then
  # gather more CPU information
  pname=`$_cpuinfo | grep 'model name' | cut -d ':' -f 2 | _head 1`
  pvendor=`$_cpuinfo | grep 'vendor_id' | cut -d ':' -f 2  | cut -d ' ' -f 2 | _head 1`
  pfamily=`$_cpuinfo | grep 'cpu family' | cut -d ':' -f 2 | cut -d ' ' -f 2 | _head 1`
  pmodel=`$_cpuinfo | grep -v 'model name' | grep 'model' | cut -d ':' -f 2 | cut -d ' ' -f 2 | _head 1`
  pstepping=`$_cpuinfo | grep 'stepping' | cut -d ':' -f 2 | cut -d ' ' -f 2 | _head 1`

  exts=`$_cpuinfo | egrep 'features|flags' | cut -d ':' -f 2 | _head 1`

  pparam=`echo $exts | sed -e s/k6_mtrr/mtrr/ -e s/cyrix_arr/mtrr/ -e s/centaur_mcr/mtrr/ \
                           -e s/xmm/sse/ -e s/kni/sse/`

  for ext in $pparam ; do
    eval test \"\$_$ext\" = auto 2>/dev/null && eval _$ext=kernel_check
  done

  # SSE implies MMX2, but not all SSE processors report the mmxext CPU flag.
  test $_sse = kernel_check && _mmxext=kernel_check

  echocheck "CPU vendor"
  echores "$pvendor ($pfamily:$pmodel:$pstepping)"

  echocheck "CPU type"
  echores "$pname"
fi

fi # test "$_runtime_cpudetection" = no

if x86 && test "$_runtime_cpudetection" = no ; then
  extcheck() {
    if test "$1" = kernel_check ; then
      echocheck "kernel support of $2"
      cat > $TMPC <<EOF
#include <stdlib.h>
#include <signal.h>
void catch() { exit(1); }
int main(void) {
  signal(SIGILL, catch);
  __asm__ volatile ("$3":::"memory"); return 0;
}
EOF

      if cc_check && tmp_run ; then
        eval _$2=yes
        echores "yes"
	_optimizing="$_optimizing $2"
        return 0
      else
        eval _$2=no
        echores "failed"
        echo "It seems that your kernel does not correctly support $2."
        echo "To use $2 extensions in MPlayer, you have to upgrade/recompile your kernel!"
	return 1
      fi
    fi
    return 0
  }

  extcheck $_mmx      "mmx"      "emms"
  extcheck $_mmxext   "mmxext"   "sfence"
  extcheck $_3dnow    "3dnow"    "femms"
  extcheck $_3dnowext "3dnowext" "pswapd %%mm0, %%mm0"
  extcheck $_sse      "sse"      "xorps %%xmm0, %%xmm0" || _gcc3_ext="$_gcc3_ext -mno-sse"
  extcheck $_sse2     "sse2"     "xorpd %%xmm0, %%xmm0" || _gcc3_ext="$_gcc3_ext -mno-sse2"
  extcheck $_ssse3    "ssse3"    "pabsd %%xmm0, %%xmm0"
  extcheck $_cmov     "cmov"     "cmovb %%eax,%%ebx"

  echocheck "mtrr support"
  if test "$_mtrr" = kernel_check ; then
    _mtrr="yes"
    _optimizing="$_optimizing mtrr"
  fi
  echores "$_mtrr"

  if test "$_gcc3_ext" != ""; then
    # if we had to disable sse/sse2 because the active kernel does not
    # support this instruction set extension, we also have to tell
    # gcc3 to not generate sse/sse2 instructions for normal C code
    cat > $TMPC << EOF
int main(void) { return 0; }
EOF
    cc_check $_march $_gcc3_ext && _march="$_march $_gcc3_ext"
  fi

fi


_arch_all='X86 X86_32 X86_64 IA64 SPARC ARM SH4 PPC ALPHA SGI_MIPS PA_RISC S390 S390X VAX BFIN XTENSA GENERIC'
case "$host_arch" in
  i[3-9]86|x86|x86pc|k5|k6|k6-2|k6-3|pentium*|athlon*|i586-i686)
  _arch='X86 X86_32'
  _target_arch_x86="ARCH_X86 = yes"
  _target_arch="ARCH_X86_32 = yes"
  _def_fast_unaligned='#define HAVE_FAST_UNALIGNED 1'
  iproc=486
  proc=i486


  if test "$_runtime_cpudetection" = no ; then
  case "$pvendor" in
  AuthenticAMD)
    case "$pfamily" in
    3) proc=i386 iproc=386 ;;
    4) proc=i486 iproc=486 ;;
    5) iproc=586       # LGB: models are: K5/SSA5 K5 K5 K5 ? ? K6 K6 K6-2 K6-3
	# K6 model 13 are the K6-2+ and K6-III+, only differing in cache size.
	if test "$pmodel" -eq 9 -o "$pmodel" -eq 13; then
		proc=k6-3
	elif test "$pmodel" -eq 5 -o "$pmodel" -eq 10; then
		proc=geode
	elif test "$pmodel" -ge 8; then
		proc=k6-2
	elif test "$pmodel" -ge 6; then
		proc=k6
	else
		proc=i586
	fi
	;;
    6) iproc=686
	# It's a bit difficult to determine the correct type of Family 6
	# AMD CPUs just from their signature. Instead, we check directly
	# whether it supports SSE.
	if test "$_sse" = yes; then
		# gcc treats athlon-xp, athlon-4 and athlon-mp similarly.
		proc=athlon-xp
	else
		# Again, gcc treats athlon and athlon-tbird similarly.
		proc=athlon
	fi
	;;
    15) iproc=686
    	# k8 cpu-type only supported in gcc >= 3.4.0, but that will be
    	# caught and remedied in the optimization tests below.
    	proc=k8
    	;;

    *) proc=k8 iproc=686 ;;
    esac
    ;;
  GenuineIntel)
    case "$pfamily" in
    3) proc=i386 iproc=386 ;;
    4) proc=i486 iproc=486 ;;
    5) iproc=586
	if test "$pmodel" -eq 4 || test "$pmodel" -eq 8; then
		proc=pentium-mmx # 4 is desktop, 8 is mobile
	else
		proc=i586
	fi
	;;
    6) iproc=686
	if test "$pmodel" -ge 15; then
		proc=core2
	elif test "$pmodel" -eq 9 -o "$pmodel" -ge 13; then
		proc=pentium-m
	elif test "$pmodel" -ge 7; then
		proc=pentium3
	elif test "$pmodel" -ge 3; then
		proc=pentium2
	else
		proc=i686
	fi
	;;
    15) iproc=686
	# A nocona in 32-bit mode has no more capabilities than a prescott.
	if test "$pmodel" -ge 3; then
		proc=prescott
	else
		proc=pentium4
	fi
	test $_fast_cmov = "auto" && _fast_cmov=no
	;;
    *) proc=prescott iproc=686 ;;
    esac
    ;;
  CentaurHauls)
    case "$pfamily" in
    5) iproc=586
	if test "$pmodel" -ge 8; then
		proc=winchip2
	elif test "$pmodel" -ge 4; then
		proc=winchip-c6
	else
		proc=i586
	fi
	;;
    6) iproc=686
	if test "$pmodel" -ge 9; then
		proc=c3-2
	else
		proc=c3
		iproc=586
	fi
	;;
    *) proc=i686 iproc=i686 ;;
    esac
    ;;
  unknown)
    case "$pfamily" in
    3) proc=i386 iproc=386 ;;
    4) proc=i486 iproc=486 ;;
    *) proc=i586 iproc=586 ;;
    esac
    ;;
  *)
    proc=i586 iproc=586 ;;
  esac
  fi # test "$_runtime_cpudetection" = no


    # check that gcc supports our CPU, if not, fall back to earlier ones
    # LGB: check -mcpu and -march swithing step by step with enabling
    # to fall back till 386.

    # gcc >= 3.4.0  doesn't support -mcpu, we have to use -mtune instead

    if [ "$cc_vendor" = "gnu" ] && ([ "$_cc_major" -gt 3 ] || ( [ "$_cc_major" = 3 ] && [ "$_cc_minor" -ge 4 ])) ; then
	cpuopt=-mtune
    else
	cpuopt=-mcpu
    fi

    echocheck "GCC & CPU optimization abilities"
cat > $TMPC << EOF
int main(void) { return 0; }
EOF
  if test "$_runtime_cpudetection" = no ; then
    cc_check -march=native && proc=native
    if test "$proc" = "k8"; then
      cc_check -march=$proc $cpuopt=$proc || proc=athlon-xp
    fi
    if test "$proc" = "athlon-xp"; then
      cc_check -march=$proc $cpuopt=$proc || proc=athlon
    fi
    if test "$proc" = "k6-3" || test "$proc" = "k6-2"; then
      cc_check -march=$proc $cpuopt=$proc  || proc=k6
    fi
    if test "$proc" = "k6" || test "$proc" = "c3"; then
      if ! cc_check -march=$proc $cpuopt=$proc; then
        if cc_check -march=i586 $cpuopt=i686; then
          proc=i586-i686
        else
          proc=i586
	fi
      fi
    fi
    if test "$proc" = "prescott" ; then
      cc_check -march=$proc $cpuopt=$proc || proc=pentium4
    fi
    if test "$proc" = "core2" ; then
      cc_check -march=$proc $cpuopt=$proc || proc=pentium-m
    fi
    if test "$proc" = "pentium4" || test "$proc" = "pentium-m" || test "$proc" = "pentium3" || test "$proc" = "pentium2" || test "$proc" = "athlon" || test "$proc" = "c3-2" || test "$proc" = "geode"; then
      cc_check -march=$proc $cpuopt=$proc  || proc=i686
    fi
    if test "$proc" = "i686" || test "$proc" = "pentium-mmx" || test "$proc" = "winchip-c6" || test "$proc" = "winchip2"; then
      cc_check -march=$proc $cpuopt=$proc  || proc=i586
    fi
    if test "$proc" = "i586"; then
      cc_check -march=$proc $cpuopt=$proc  || proc=i486
    fi
    if test "$proc" = "i486" ; then
      cc_check -march=$proc $cpuopt=$proc  || proc=i386
    fi
    if test "$proc" = "i386" ; then
      cc_check -march=$proc $cpuopt=$proc  || proc=error
    fi
    if test "$proc" = "error" ; then
        echores "CPU optimization disabled. CPU not recognized or your compiler is too old."
      _mcpu=""
      _march=""
      _optimizing=""
    elif test "$proc" = "i586-i686"; then
      _march="-march=i586"
      _mcpu="$cpuopt=i686"
      _optimizing="$proc"
    else
      _march="-march=$proc"
      _mcpu="$cpuopt=$proc"
      _optimizing="$proc"
    fi
  else # if test "$_runtime_cpudetection" = no
    _mcpu="$cpuopt=generic"
    # at least i486 required, for bswap instruction
    _march="-march=i486"
    cc_check $_mcpu || _mcpu="$cpuopt=i686"
    cc_check $_mcpu || _mcpu=""
    cc_check $_march $_mcpu || _march=""
  fi

    ## Gabucino : --target takes effect here (hopefully...) by overwriting
    ##             autodetected mcpu/march parameters
    if test "$_target" ; then
      # TODO: it may be a good idea to check GCC and fall back in all cases
      if test "$host_arch" = "i586-i686"; then
        _march="-march=i586"
        _mcpu="$cpuopt=i686"
      else
        _march="-march=$host_arch"
        _mcpu="$cpuopt=$host_arch"
      fi

      proc="$host_arch"

      case "$proc" in
        i386) iproc=386 ;;
        i486) iproc=486 ;;
        i586|k5|k6|k6-2|k6-3|pentium|pentium-mmx) iproc=586 ;;
        i686|athlon*|pentium*) iproc=686 ;;
        *) iproc=586 ;;
      esac
    fi

    if test $_cmov = "yes" && test $_fast_cmov = "auto" ; then
        _fast_cmov="yes"
    else
        _fast_cmov="no"
    fi

    echores "$proc"
    ;;

  ia64)
    _arch='IA64'
    _target_arch='ARCH_IA64 = yes'
    def_fast_64bit='#define HAVE_FAST_64BIT 1'
    iproc='ia64'
    ;;

  x86_64|amd64)
    _arch='X86 X86_64'
    _target_arch='ARCH_X86_64 = yes'
    _target_arch_x86="ARCH_X86 = yes"
    _def_fast_unaligned='#define HAVE_FAST_UNALIGNED 1'
    def_fast_64bit='#define HAVE_FAST_64BIT 1'
    iproc='x86_64'

    # gcc >= 3.4.0  doesn't support -mcpu, we have to use -mtune instead
    if test "$cc_vendor" = "gnu" && test "$_cc_major" -gt 3 -o "$_cc_major" -eq 3 -a "$_cc_minor" -ge 4 ; then
	cpuopt=-mtune
    else
	cpuopt=-mcpu
    fi
    test $_fast_cmov = "auto" && _fast_cmov=yes
    if test "$_runtime_cpudetection" = no ; then
      case "$pvendor" in
      AuthenticAMD)
        proc=k8;;
      GenuineIntel)
        case "$pfamily" in
        6) proc=core2;;
        *)
          # 64-bit prescotts exist, but as far as GCC is concerned they
          # have the same capabilities as a nocona.
          proc=nocona
          ;;
        esac
        ;;
      *)
        proc=error;;
      esac
    fi # test "$_runtime_cpudetection" = no

    echocheck "GCC & CPU optimization abilities"
cat > $TMPC << EOF
int main(void) { return 0; }
EOF
    # This is a stripped-down version of the i386 fallback.
    if test "$_runtime_cpudetection" = no ; then
      cc_check -march=native && proc=native
      # --- AMD processors ---
      if test "$proc" = "k8"; then
        cc_check -march=$proc $cpuopt=$proc || proc=athlon-xp
      fi
      # This will fail if gcc version < 3.3, which is ok because earlier
      # versions don't really support 64-bit on amd64.
      # Is this a valid assumption? -Corey
      if test "$proc" = "athlon-xp"; then
        cc_check -march=$proc $cpuopt=$proc || proc=error
      fi
      # --- Intel processors ---
      if test "$proc" = "core2"; then
        cc_check -march=$proc $cpuopt=$proc || proc=nocona
      fi
      if test "$proc" = "nocona"; then
        cc_check -march=$proc $cpuopt=$proc || proc=pentium4
      fi
      if test "$proc" = "pentium4"; then
        cc_check -march=$proc $cpuopt=$proc || proc=error
      fi

      _march="-march=$proc"
      _mcpu="$cpuopt=$proc"
      if test "$proc" = "error" ; then
        echores "CPU optimization disabled. CPU not recognized or your compiler is too old."
        _mcpu=""
        _march=""
      fi
    else # if test "$_runtime_cpudetection" = no
      # x86-64 is an undocumented option, an intersection of k8 and nocona.
      _march="-march=x86-64"
      _mcpu="$cpuopt=generic"
      cc_check $_mcpu || _mcpu="x86-64"
      cc_check $_mcpu || _mcpu=""
      cc_check $_march $_mcpu || _march=""
    fi

    _optimizing=""

    echores "$proc"
    ;;

  sparc|sparc64)
    _arch='SPARC'
    _target_arch='ARCH_SPARC = yes'
    iproc='sparc'
    if test "$host_arch" = "sparc64" ; then
      _vis='yes'
      proc='ultrasparc'
      def_fast_64bit='#define HAVE_FAST_64BIT 1'
    elif sunos ; then
	echocheck "CPU type"
	karch=`uname -m`
	case "`echo $karch`" in
	    sun4) proc=v7 ;;
	    sun4c) proc=v7 ;;
	    sun4d) proc=v8 ;;
	    sun4m) proc=v8 ;;
	    sun4u) proc=ultrasparc _vis='yes' ;;
	    sun4v) proc=v9 ;;
	    *) proc=v8 ;;
	esac
	echores "$proc"
    else
	proc=v8
    fi
    _mcpu="-mcpu=$proc"
    _optimizing="$proc"
    ;;

  arm|armv4l|armv5tel)
    _arch='ARM'
    _target_arch='ARCH_ARM = yes'
    iproc='arm'
    ;;

  sh|sh4)
    _arch='SH4'
    _target_arch='ARCH_SH4 = yes'
    iproc='sh4'
    ;;

  ppc|ppc64|powerpc|powerpc64)
    _arch='PPC'
    _def_dcbzl='#undef HAVE_DCBZL'
    _target_arch='ARCH_PPC = yes'
    _def_fast_unaligned='#define HAVE_FAST_UNALIGNED 1'
    iproc='ppc'

    if test "$host_arch" = "ppc64" -o "$host_arch" = "powerpc64" ; then
      def_fast_64bit='#define HAVE_FAST_64BIT 1'
    fi
    echocheck "CPU type"
    case $system_name in
      Linux)
	proc=`$_cpuinfo | grep 'cpu' | cut -d ':' -f 2 | cut -d ',' -f 1 | cut -b 2- | _head 1`
	if test -n "`$_cpuinfo | grep altivec`"; then
	    test $_altivec = auto && _altivec=yes
	fi
        ;;
      Darwin)
	proc=`$_cpuinfo | grep "Processor type" | cut -f 3 -d ' ' | sed 's/ppc//'`
	if [ `sysctl -n hw.vectorunit` -eq 1 -o \
	    "`sysctl -n hw.optional.altivec 2> /dev/null`" = "1" ]; then
	    test $_altivec = auto && _altivec=yes
	fi
        ;;
      NetBSD)
        # only gcc 3.4 works reliably with AltiVec code under NetBSD
	case $cc_version in
	    2*|3.0*|3.1*|3.2*|3.3*)
		;;
	    *)
		if [ `sysctl -n machdep.altivec` -eq 1 ]; then
		    test $_altivec = auto && _altivec=yes
		fi
		;;
	esac
        ;;
      AIX)
	proc=`$_cpuinfo | grep 'type' | cut -f 2 -d ' ' | sed 's/PowerPC_//'`
	;;
    esac
    if test "$_altivec" = yes; then
        echores "$proc altivec"
    else
        _altivec=no
        echores "$proc"
    fi

    echocheck "GCC & CPU optimization abilities"

    if test -n "$proc"; then
        case "$proc" in
	    601) _march='-mcpu=601' _mcpu='-mtune=601' ;;
	    603) _march='-mcpu=603' _mcpu='-mtune=603' ;;
	    603e|603ev) _march='-mcpu=603e' _mcpu='-mtune=603e' ;;
	    604|604e|604r|604ev) _march='-mcpu=604' _mcpu='-mtune=604' ;;
	    740|740/750|745/755) _march='-mcpu=740' _mcpu='-mtune=740' ;;
	    750|750CX) _march='-mcpu=750' _mcpu='-mtune=750' ;;
	    POWER)  _march='-mcpu=power'  _mcpu='-mtune=power'  ;;
	    POWER2) _march='-mcpu=power2' _mcpu='-mtune=power2' ;;
	    POWER3) _march='-mcpu=power3' _mcpu='-mtune=power3' ;;
    	    *) ;;
        esac
	# gcc 3.1(.1) and up supports 7400 and 7450
	if test "$_cc_major" -ge "3" && test "$_cc_minor" -ge "1" || test "$_cc_major" -ge "4"; then
	    case "$proc" in
		7400*|7410*) _march='-mcpu=7400' _mcpu='-mtune=7400' ;;
		7447*|7450*|7455*) _march='-mcpu=7450' _mcpu='-mtune=7450' ;;
    		*) ;;
    	    esac
	fi
	# gcc 3.2 and up supports 970
	if test "$_cc_major" -ge "3" && test "$_cc_minor" -ge "3" || test "$_cc_major" -ge "4"; then
	    case "$proc" in
		970*|PPC970*) _march='-mcpu=970' _mcpu='-mtune=970'
                      _def_dcbzl='#define HAVE_DCBZL 1' ;;
    		*) ;;
    	    esac
	fi
	# gcc 3.3 and up supports POWER4
	if test "$_cc_major" -ge "3" && test "$_cc_minor" -ge "3" || test "$_cc_major" -ge "4"; then
	    case "$proc" in
		POWER4) _march='-mcpu=power4' _mcpu='-mtune=power4' ;;
		*) ;;
	    esac
	fi
	# gcc 3.4 and up supports 440*
	if test "$_cc_major" -ge "3" && test "$_cc_minor" -ge "4" || test "$_cc_major" -ge "4"; then
	    case "$proc" in
                440EP*) _march='-mcpu=440fp' _mcpu='-mtune=440fp' ;;
                440G* ) _march='-mcpu=440'   _mcpu='-mtune=440'   ;;
		*) ;;
	    esac
	fi
	# gcc 4.0 and up supports POWER5
	if test "$_cc_major" -ge "4"; then
	    case "$proc" in
		POWER5*) _march='-mcpu=power5' _mcpu='-mtune=power5' ;;
		*) ;;
	    esac
	fi
    fi

    if test -n "$_mcpu"; then
        _optimizing=`echo $_mcpu | cut -c 8-`
        echores "$_optimizing"
    else
        echores "none"
    fi

    ;;

  alpha)
    _arch='ALPHA'
    _target_arch='ARCH_ALPHA = yes'
    iproc='alpha'
    def_fast_64bit='#define HAVE_FAST_64BIT 1'

    echocheck "CPU type"
    cat > $TMPC << EOF
int main(void) {
    unsigned long ver, mask;
    __asm__ ("implver %0" : "=r" (ver));
    __asm__ ("amask %1, %0" : "=r" (mask) : "r" (-1));
    printf("%ld-%x\n", ver, ~mask);
    return 0;
}
EOF
    $_cc -o "$TMPEXE" "$TMPC"
    case `"$TMPEXE"` in

        0-0)    proc="ev4";   _mvi="0";;
        1-0)    proc="ev5";   _mvi="0";;
        1-1)    proc="ev56";  _mvi="0";;
        1-101)  proc="pca56"; _mvi="1";;
        2-303)  proc="ev6";   _mvi="1";;
        2-307)  proc="ev67";  _mvi="1";;
        2-1307) proc="ev68";  _mvi="1";;
    esac
    echores "$proc"

    echocheck "GCC & CPU optimization abilities"
    if test "$proc" = "ev68" ; then
      cc_check -mcpu=$proc || proc=ev67
    fi
    if test "$proc" = "ev67" ; then
      cc_check -mcpu=$proc || proc=ev6
    fi
    _mcpu="-mcpu=$proc"
    echores "$proc"

    _optimizing="$proc"
    ;;

  mips)
    _arch='SGI_MIPS'
    _target_arch='ARCH_SGI_MIPS = yes'
    iproc='sgi-mips'

    if irix ; then
	echocheck "CPU type"
	proc=`hinv -c processor | grep CPU | cut -d " " -f3`
	case "`echo $proc`" in
	    R3000) _march='-mips1' _mcpu='-mtune=r2000' ;;
	    R4000) _march='-mips3' _mcpu='-mtune=r4000' ;;
	    R4400) _march='-mips3' _mcpu='-mtune=r4400' ;;
	    R4600) _march='-mips3' _mcpu='-mtune=r4600' ;;
	    R5000) _march='-mips4' _mcpu='-mtune=r5000' ;;
	    R8000|R10000|R12000|R14000|R16000) _march='-mips4' _mcpu='-mtune=r8000' ;;
	esac
	# gcc < 3.x does not support -mtune.
	if test "$cc_vendor" = "gnu" && test "$_cc_major" -lt 3 ; then
	    _mcpu=''
	fi
        echores "$proc"
    fi

    ;;

  hppa)
    _arch='PA_RISC'
    _target_arch='ARCH_PA_RISC = yes'
    iproc='PA-RISC'
    ;;

  s390)
    _arch='S390'
    _target_arch='ARCH_S390 = yes'
    iproc='390'
    ;;

  s390x)
    _arch='S390X'
    _target_arch='ARCH_S390X = yes'
    iproc='390x'
    ;;

  vax)
    _arch='VAX'
    _target_arch='ARCH_VAX = yes'
    iproc='vax'
    ;;

  xtensa)
    _arch='XTENSA'
    _target_arch='ARCH_XTENSA = yes'
    iproc='xtensa'
    ;;

  generic)
    _arch='GENERIC'
    _target_arch='ARCH_GENERIC = yes'
    ;;

  *)
    echo "The architecture of your CPU ($host_arch) is not supported by this configure script"
    echo "It seems nobody has ported MPlayer to your OS or CPU type yet."
    die "unsupported architecture $host_arch"
    ;;
esac # case "$host_arch" in

if test "$_runtime_cpudetection" = yes ; then
  if x86 ; then
    test "$_cmov"     != no && _cmov=yes
    x86_32 && _cmov=no
    test "$_mmx"      != no && _mmx=yes
    test "$_3dnow"    != no && _3dnow=yes
    test "$_3dnowext" != no && _3dnowext=yes
    test "$_mmxext"   != no && _mmxext=yes
    test "$_sse"      != no && _sse=yes
    test "$_sse2"     != no && _sse2=yes
    test "$_ssse3"    != no && _ssse3=yes
    test "$_mtrr"     != no && _mtrr=yes
  fi
  if ppc; then
    _altivec=yes
  fi
fi


# endian testing
echocheck "byte order"
if test "$_big_endian" = auto ; then
  cat > $TMPC <<EOF
short ascii_name[] = { (('M'<<8)|'P'),(('l'<<8)|'a'),(('y'<<8)|'e'),(('r'<<8)|'B'),
                       (('i'<<8)|'g'),(('E'<<8)|'n'),(('d'<<8)|'i'),(('a'<<8)|'n'),0};
int main(void) { return (int)ascii_name; }
EOF
  if cc_check ; then
    if strings $TMPEXE | grep -q -l MPlayerBigEndian ; then
      _big_endian=yes
    else
      _big_endian=no
    fi
  else
    echo ${_echo_n} "failed to autodetect byte order, defaulting to ${_echo_c}"
  fi
fi
if test "$_big_endian" = yes ; then
  _byte_order='big-endian'
  _def_words_endian='#define WORDS_BIGENDIAN 1'
else
  _byte_order='little-endian'
  _def_words_endian='#undef WORDS_BIGENDIAN'
fi
echores "$_byte_order"


echocheck "extern symbol prefix"
cat > $TMPC << EOF
int ff_extern;
EOF
cc_check -c || die "Symbol mangling check failed."
sym=$($_nm -P -g $TMPEXE)
extern_prefix=${sym%%ff_extern*}
_def_extern_prefix="#define EXTERN_PREFIX \"$extern_prefix\""
echores $extern_prefix


echocheck "assembler support of -pipe option"
cat > $TMPC << EOF
int main(void) { return 0; }
EOF
cc_check -pipe && _pipe="-pipe" && echores "yes" || echores "no"


echocheck "compiler support of named assembler arguments"
_named_asm_args=yes
_def_named_asm_args="#define NAMED_ASM_ARGS 1"
if test "$cc_vendor" = "gnu" && test "$_cc_major" -lt 3 \
     -o "$_cc_major" -eq 3 -a "$_cc_minor" = 0 ; then
  _named_asm_args=no
  _def_named_asm_args="#undef NAMED_ASM_ARGS"
fi
echores $_named_asm_args


if darwin && test "$cc_vendor" = "gnu" ; then
echocheck "GCC support of -mstackrealign"
# GCC 4.2 and some earlier Apple versions support this flag on x86. Since
# Mac OS X/Intel has an ABI different from Windows this is needed to avoid
# crashes when loading Win32 DLLs. Unfortunately some gcc versions create
# wrong code with this flag, but this can be worked around by adding
# -fno-unit-at-a-time as described in the blog post at
# http://www.dribin.org/dave/blog/archives/2006/12/05/missing_third_param/
cat > $TMPC << EOF
__attribute__((noinline)) static int foo3(int i1, int i2, int i3) { return i3; }
int main(void) { return foo3(1,2,3) == 3 ? 0 : 1; }
EOF
  cc_check -O4 -mstackrealign && tmp_run && cflags_stackrealign=-mstackrealign
  test -z "$cflags_stackrealign" && cc_check -O4 -mstackrealign -fno-unit-at-a-time \
    && tmp_run && cflags_stackrealign="-mstackrealign -fno-unit-at-a-time"
  test -n "$cflags_stackrealign" && echores "yes" || echores "no"
fi # if darwin && test "$cc_vendor" = "gnu" ; then


# Checking for CFLAGS
_install_strip="-s"
if test "$_profile" != "" || test "$_debug" != "" ; then
  CFLAGS="-W -Wall -O2 $_march $_mcpu $_pipe $_debug $_profile"
  _install_strip=
elif test -z "$CFLAGS" ; then
  if test "$cc_vendor" = "intel" ; then
    CFLAGS="-O2 $_march $_mcpu $_pipe -fomit-frame-pointer -wd167 -wd556 -wd144"
  elif test "$cc_vendor" != "gnu" ; then
    CFLAGS="-O2 $_march $_mcpu $_pipe"
  else
    CFLAGS="-Wall -Wno-switch -Wpointer-arith -Wredundant-decls -O4 $_march $_mcpu $_pipe -ffast-math -fomit-frame-pointer"
  fi
else
  _warn_CFLAGS=yes
fi
if test -n "$LDFLAGS" ; then
  _ld_extra="$_ld_extra $LDFLAGS"
  _warn_CFLAGS=yes
elif test "$cc_vendor" = "intel" ; then
  _ld_extra="$_ld_extra -i-static"
fi
if test -n "$CPPFLAGS" ; then
  _inc_extra="$_inc_extra $CPPFLAGS"
  _warn_CFLAGS=yes
fi



if x86_32 ; then
  # Checking assembler (_as) compatibility...
  # Added workaround for older as that reads from stdin by default - atmos
  as_version=`echo '' | $_as -version 2>&1 | sed -n 's/^.*assembler \(version \)*\([0-9.]*\).*$/\2/p'`
  echocheck "assembler ($_as $as_version)"

  _pref_as_version='2.9.1'
  echo 'nop' > $TMPS
  if test "$_mmx" = yes ; then
    echo 'emms' >> $TMPS
  fi
  if test "$_3dnow" = yes ; then
    _pref_as_version='2.10.1'
    echo 'femms' >> $TMPS
  fi
  if test "$_3dnowext" = yes ; then
    _pref_as_version='2.10.1'
    echo 'pswapd	%mm0, %mm0' >> $TMPS
  fi
  if test "$_mmxext" = yes ; then
    _pref_as_version='2.10.1'
    echo 'movntq	%mm0, (%eax)' >> $TMPS
  fi
  if test "$_sse" = yes ; then
    _pref_as_version='2.10.1'
    echo 'xorps %xmm0, %xmm0' >> $TMPS
  fi
  #if test "$_sse2" = yes ; then
  #  _pref_as_version='2.11'
  #  echo 'xorpd %xmm0, %xmm0' >> $TMPS
  #fi
  if test "$_cmov" = yes ; then
    _pref_as_version='2.10.1'
    echo 'cmovb %eax, %ebx' >> $TMPS
  fi
  if test "$_ssse3" = yes ; then
    _pref_as_version='2.16.92'
    echo 'pabsd %xmm0, %xmm1' >> $TMPS
  fi
  $_as $TMPS -o $TMPEXE > /dev/null 2>&1 || as_verc_fail=yes

  if test "$as_verc_fail" != yes ; then
    echores "ok"
  else
    _res_comment="Upgrade binutils to ${_pref_as_version} or use --disable-ssse3 etc."
    echores "failed"
    die "obsolete binutils version"
  fi

fi #if x86_32

echocheck ".align is a power of two"
if test "$_asmalign_pot" = auto ; then
_asmalign_pot=no
cat > $TMPC << EOF
int main(void) { __asm__ (".align 3"); return 0; }
EOF
cc_check && _asmalign_pot=yes
fi
if test "$_asmalign_pot" = "yes" ; then
  _def_asmalign_pot='#define ASMALIGN(ZEROBITS) ".align " #ZEROBITS "\n\t"'
else
  _def_asmalign_pot='#define ASMALIGN(ZEROBITS) ".align 1<<" #ZEROBITS "\n\t"'
fi
echores $_asmalign_pot

if x86 ; then
echocheck "yasm"
if test -z "$YASMFLAGS" ; then
  if darwin ; then
    x86_64 && objformat="macho64" || objformat="macho"
  elif win32 ; then
    objformat="win32"
  else 
    objformat="elf"
  fi
  # currently tested for Linux x86, x86_64
  YASMFLAGS="-f $objformat"
  x86_64 && YASMFLAGS="$YASMFLAGS -DARCH_X86_64 -m amd64"
  case "$objformat" in
    elf) test $_debug && YASMFLAGS="$YASMFLAGS -g dwarf2" ;;
    macho64)             YASMFLAGS="$YASMFLAGS -DPIC -DPREFIX" ;;
    *)                   YASMFLAGS="$YASMFLAGS -DPREFIX"  ;;
  esac
else
  _warn_CFLAGS=yes
fi

echo "pabsw xmm0, xmm0" > $TMPS
yasm_check || _yasm=""
if test $_yasm ; then
  test "$_mmx" = "yes" && fft_mmx="yes"
  _def_yasm='#define HAVE_YASM 1'
  _have_yasm="yes"
  echores "$_yasm"
else
  _def_yasm='#define HAVE_YASM 0'
  fft_mmx="no"
  _have_yasm="no"
  echores "no"
fi
fi #if x86


#FIXME: This should happen before the check for CFLAGS..
if ppc && ( test "$_altivec" = yes || test "$_runtime_cpudetection" = yes ) ; then

    # check if AltiVec is supported by the compiler, and how to enable it
    echocheck "GCC AltiVec flags"
    cat > $TMPC << EOF
int main(void) { return 0; }
EOF
    if $(cc_check -maltivec -mabi=altivec) ; then
    _altivec_gcc_flags="-maltivec -mabi=altivec"
    # check if <altivec.h> should be included
    def_altivec_h='#undef HAVE_ALTIVEC_H'
    cat > $TMPC << EOF
#include <altivec.h>
int main(void) { return 0; }
EOF
        if $(cc_check $_altivec_gcc_flags) ; then
            def_altivec_h='#define HAVE_ALTIVEC_H 1'
            inc_altivec_h='#include <altivec.h>'
        else
        cat > $TMPC << EOF
int main(void) { return 0; }
EOF
            if $(cc_check -faltivec) ; then
                _altivec_gcc_flags="-faltivec"
            else
                _altivec=no
                _altivec_gcc_flags="none, AltiVec disabled"
            fi
        fi
    fi
    echores "$_altivec_gcc_flags"

    # check if the compiler supports braces for vector declarations
    cat > $TMPC << EOF
$inc_altivec_h
int main(void) { (vector int) {1}; return 0; }
EOF
    cc_check $_altivec_gcc_flags || die "You need a compiler that supports {} in AltiVec vector declarations."

    # Disable runtime cpudetection if we cannot generate AltiVec code or
    # AltiVec is disabled by the user.
    test "$_runtime_cpudetection" = yes && test "$_altivec" = no \
        && _runtime_cpudetection=no

    # Show that we are optimizing for AltiVec (if enabled and supported).
    test "$_runtime_cpudetection" = no && test "$_altivec" = yes \
        && _optimizing="$_optimizing altivec"

    # If AltiVec is enabled, make sure the correct flags turn up in CFLAGS.
    test "$_altivec" = yes && CFLAGS="$CFLAGS $_altivec_gcc_flags"
fi

if arm ; then
  echocheck "ARM pld instruction"
  cat > $TMPC << EOF
int main(void) { __asm__ volatile ("pld [r0]"); return 0; }
EOF
  pld=no
  cc_check && pld=yes
  echores "$pld"

  echocheck "ARMv5TE (Enhanced DSP Extensions)"
  if test $_armv5te = "auto" ; then
    cat > $TMPC << EOF
int main(void) { __asm__ volatile ("qadd r0, r0, r0"); return 0; }
EOF
    _armv5te=no
    cc_check && _armv5te=yes
  fi
  echores "$_armv5te"

  echocheck "ARMv6 (SIMD instructions)"
  if test $_armv6 = "auto" ; then
    cat > $TMPC << EOF
int main(void) { __asm__ volatile ("sadd16 r0, r0, r0"); return 0; }
EOF
    _armv6=no
    cc_check && _armv6=yes
  fi
  echores "$_armv6"

  echocheck "ARMv6t2 (SIMD instructions)"
  if test $_armv6t2 = "auto" ; then
    cat > $TMPC << EOF
int main(void) { __asm__ volatile ("movt r0, #0"); return 0; }
EOF
    _armv6t2=no
    cc_check && _armv6t2=yes
  fi
  echores "$_armv6"

  echocheck "ARM VFP"
  if test $_armvfp = "auto" ; then
    cat > $TMPC << EOF
int main(void) { __asm__ volatile ("fadds s0, s0, s0"); return 0; }
EOF
    _armvfp=no
    cc_check && _armvfp=yes
  fi
  echores "$_armvfp"

  echocheck "iWMMXt (Intel XScale SIMD instructions)"
  if test $_iwmmxt = "auto" ; then
    cat > $TMPC << EOF
int main(void) { __asm__ volatile ("wunpckelub wr6, wr4"); return 0; }
EOF
    _iwmmxt=no
    cc_check && _iwmmxt=yes
  fi
  echores "$_iwmmxt"
fi

<<<<<<< HEAD
_cpuexts_all='ALTIVEC BSWAP MMX MMX2 3DNOW 3DNOWEX SSE SSE2 SSSE3 FAST_CMOV CMOV PLD ARMV5TE ARMV6 ARMV6T2 ARMVFP IWMMXT MMI VIS MVI'
=======
_cpuexts_all='ALTIVEC MMX MMX2 3DNOW 3DNOWEXT SSE SSE2 SSSE3 FAST_CMOV CMOV PLD ARMV5TE ARMV6 ARMV6T2 ARMVFP IWMMXT MMI VIS MVI'
>>>>>>> 85b28eb4
test "$_altivec"   = yes && _cpuexts="ALTIVEC $_cpuexts"
test "$_mmx"       = yes && _cpuexts="MMX $_cpuexts"
test "$_mmxext"    = yes && _cpuexts="MMX2 $_cpuexts"
test "$_3dnow"     = yes && _cpuexts="3DNOW $_cpuexts"
test "$_3dnowext"  = yes && _cpuexts="3DNOWEXT $_cpuexts"
test "$_sse"       = yes && _cpuexts="SSE $_cpuexts"
test "$_sse2"      = yes && _cpuexts="SSE2 $_cpuexts"
test "$_ssse3"     = yes && _cpuexts="SSSE3 $_cpuexts"
test "$_cmov"      = yes && _cpuexts="CMOV $_cpuexts"
test "$_fast_cmov" = yes && _cpuexts="FAST_CMOV $_cpuexts"
test "$pld"        = yes && _cpuexts="PLD $_cpuexts"
test "$_armv5te"   = yes && _cpuexts="ARMV5TE $_cpuexts"
test "$_armv6"     = yes && _cpuexts="ARMV6 $_cpuexts"
test "$_armv6t2"   = yes && _cpuexts="ARMV6T2 $_cpuexts"
test "$_armvfp"    = yes && _cpuexts="ARMVFP $_cpuexts"
test "$_iwmmxt"    = yes && _cpuexts="IWMMXT $_cpuexts"
test "$_vis"       = yes && _cpuexts="VIS $_cpuexts"
test "$_mvi"       = yes && _cpuexts="MVI $_cpuexts"
if x86 ; then
  _cpuexts="BSWAP $_cpuexts"
fi

# Checking kernel version...
if x86_32 && linux ; then
  _k_verc_problem=no
  kernel_version=`uname -r 2>&1`
  echocheck "$system_name kernel version"
  case "$kernel_version" in
    '') kernel_version="?.??"; _k_verc_fail=yes;;
    [0-1].[0-9].[0-9]*|2.[0-3].[0-9]*)
      _k_verc_problem=yes;;
  esac
  if test "$_k_verc_problem" = yes && test "$_sse" = yes ; then
    _k_verc_fail=yes
  fi
  if test "$_k_verc_fail" ; then
    echores "$kernel_version, fail"
    echo "WARNING! If you want to run MPlayer on this system, get prepared for problems!"
    echo "2.2.x has limited SSE support. Upgrade the kernel or use --disable-sse if you"
    echo "experience crashes. MPlayer tries to autodetect if your kernel correctly"
    echo "supports SSE, but you have been warned! If you are using a kernel older than"
    echo "2.2.x you must upgrade it to get SSE support!"
#    die "Your kernel is too old for this CPU." # works fine on some 2.2.x so don't die (later check will test)
  else
    echores "$kernel_version, ok"
  fi
fi

######################
# MAIN TESTS GO HERE #
######################


echocheck "-lposix"
cat > $TMPC <<EOF
int main(void) { return 0; }
EOF
if cc_check -lposix ; then
  _ld_extra="$_ld_extra -lposix"
  echores "yes"
else
  echores "no"
fi

echocheck "-lm"
cat > $TMPC <<EOF
int main(void) { return 0; }
EOF
if cc_check -lm ; then
  _ld_lm="-lm"
  echores "yes"
else
  _ld_lm=""
  echores "no"
fi


echocheck "langinfo"
if test "$_langinfo" = auto ; then
  cat > $TMPC <<EOF
#include <langinfo.h>
int main(void) { nl_langinfo(CODESET); return 0; }
EOF
  _langinfo=no
  cc_check && _langinfo=yes
fi
if test "$_langinfo" = yes ; then
  _def_langinfo='#define HAVE_LANGINFO 1'
else
  _def_langinfo='#undef HAVE_LANGINFO'
fi
echores "$_langinfo"


echocheck "language"
test -z "$_language" && _language=$LINGUAS
_language=`echo $_language | tr , " "`
if $(echo $_language | grep -q all) ; then
  doc_lang=en ; doc_langs=$doc_lang_all
  man_lang=en ; man_langs=$man_lang_all
  msg_lang=en
else
  for lang in $_language ; do
    if test -d DOCS/man/$lang ; then
      tmp_man_langs="$tmp_man_langs $lang"
    fi
    if test -d DOCS/xml/$lang ; then
      tmp_doc_langs="$tmp_doc_langs $lang"
    fi
  done
  man_langs=$tmp_man_langs
  doc_langs=$tmp_man_langs
  for lang in $_language ; do
    if test -f "help/help_mp-${lang}.h" ; then
      msg_lang=$lang
      break
    else
      echo ${_echo_n} "$lang not found, ${_echo_c}"
      _language=`echo $_language | sed "s/$lang *//"`
    fi
  done
fi
test -z "$doc_langs" && doc_langs=en
test -z "$man_langs" && man_langs=en
test -z "$doc_lang" && doc_lang=$(echo $doc_langs | cut -f1 -d" ")
test -z "$man_lang" && man_lang=$(echo $man_langs | cut -f1 -d" ")
test -z "$msg_lang" && msg_lang=en
_mp_help="help/help_mp-${msg_lang}.h"
echores "messages: $msg_lang - man pages: $man_langs - documentation: $doc_langs"


echocheck "enable sighandler"
if test "$_sighandler" = yes ; then
  _def_sighandler='#define CONFIG_SIGHANDLER 1'
else
  _def_sighandler='#undef CONFIG_SIGHANDLER'
fi
echores "$_sighandler"

echocheck "runtime cpudetection"
if test "$_runtime_cpudetection" = yes ; then
  _optimizing="Runtime CPU-Detection enabled"
  _def_runtime_cpudetection='#define RUNTIME_CPUDETECT 1'
else
  _def_runtime_cpudetection='#undef RUNTIME_CPUDETECT'
fi
echores "$_runtime_cpudetection"


echocheck "restrict keyword"
for restrict_keyword in restrict __restrict __restrict__ ; do
  echo "void foo(char * $restrict_keyword p); int main(void) { return 0; }" > $TMPC
  if cc_check; then
    _def_restrict_keyword=$restrict_keyword
    break;
  fi
done
if [ -n "$_def_restrict_keyword" ]; then
  echores "$_def_restrict_keyword"
else
  echores "none"
fi
# Avoid infinite recursion loop ("#define restrict restrict")
if [ "$_def_restrict_keyword" != "restrict" ]; then
  _def_restrict_keyword="#define restrict $_def_restrict_keyword"
else
  _def_restrict_keyword=""
fi


echocheck "__builtin_expect"
# GCC branch prediction hint
cat > $TMPC << EOF
int foo(int a) {
    a = __builtin_expect(a, 10);
    return a == 10 ? 0 : 1;
}
int main(void) { return foo(10) && foo(0); }
EOF
_builtin_expect=no
cc_check && _builtin_expect=yes
if test "$_builtin_expect" = yes ; then
  _def_builtin_expect='#define HAVE_BUILTIN_EXPECT 1'
else
  _def_builtin_expect='#undef HAVE_BUILTIN_EXPECT'
fi
echores "$_builtin_expect"


echocheck "kstat"
cat > $TMPC << EOF
#include <kstat.h>
int main(void) { (void) kstat_open(); (void) kstat_close(0); return 0; }
EOF
_kstat=no
cc_check -lkstat && _kstat=yes
if test "$_kstat" = yes ; then
  _def_kstat="#define HAVE_LIBKSTAT 1"
  _ld_extra="$_ld_extra -lkstat"
else
  _def_kstat="#undef HAVE_LIBKSTAT"
fi
echores "$_kstat"


echocheck "posix4"
# required for nanosleep on some systems
cat > $TMPC << EOF
#include <time.h>
int main(void) { (void) nanosleep(0, 0); return 0; }
EOF
_posix4=no
cc_check -lposix4 && _posix4=yes
if test "$_posix4" = yes ; then
  _ld_extra="$_ld_extra -lposix4"
fi
echores "$_posix4"

for func in llrint lrint lrintf round roundf truncf; do
echocheck $func
cat > $TMPC << EOF
#include <math.h>
int main(void) { long (*foo)(float); foo = $func; (void)(*foo)(0.0); return 0; }
EOF
eval _$func=no
cc_check -D_ISOC99_SOURCE $_ld_lm && eval _$func=yes
if eval test "x\$_$func" = "xyes"; then
  eval _def_$func="\"#define HAVE_`echo $func | tr '[a-z]' '[A-Z]'` 1\""
  echores yes
else
  eval _def_$func="\"#undef HAVE_`echo $func | tr '[a-z]' '[A-Z]'`\""
  echores no
fi
done


echocheck "mkstemp"
cat > $TMPC << EOF
#include <stdlib.h>
int main(void) { char a;  mkstemp(&a); return 0; }
EOF
_mkstemp=no
cc_check && _mkstemp=yes
if test "$_mkstemp" = yes ; then
  _def_mkstemp='#define HAVE_MKSTEMP 1'
else
  _def_mkstemp='#undef HAVE_MKSTEMP'
fi
echores "$_mkstemp"


echocheck "nanosleep"
# also check for nanosleep
cat > $TMPC << EOF
#include <time.h>
int main(void) { (void) nanosleep(0, 0); return 0; }
EOF
_nanosleep=no
cc_check && _nanosleep=yes
if test "$_nanosleep" = yes ; then
  _def_nanosleep='#define HAVE_NANOSLEEP 1'
else
  _def_nanosleep='#undef HAVE_NANOSLEEP'
fi
echores "$_nanosleep"


echocheck "socklib"
# for Solaris (socket stuff is in -lsocket, gethostbyname and friends in -lnsl):
# for BeOS (socket stuff is in -lsocket, gethostbyname and friends in -lbind):
cat > $TMPC << EOF
#include <netdb.h>
#include <sys/socket.h>
int main(void) { (void) gethostbyname(0); (void) socket(AF_INET, SOCK_STREAM, 0); return 0; }
EOF
_socklib=no
for _ld_tmp in "" "-lsocket -lbind" "-lsocket -ldnet" "-lsocket -lnsl" "-lnsl" "-lsocket" ; do
  cc_check $_ld_tmp && _ld_sock="$_ld_tmp" && _socklib=yes && break
done
if test $_winsock2_h = auto && ! cygwin ; then
  _winsock2_h=no
  cat > $TMPC << EOF
#include <winsock2.h>
int main(void) { (void) gethostbyname(0); return 0; }
EOF
  cc_check -lws2_32 && _ld_sock="-lws2_32" && _winsock2_h=yes
fi
test "$_ld_sock" && _res_comment="using $_ld_sock"
echores "$_socklib"


if test $_winsock2_h = yes ; then
  _ld_sock="-lws2_32"
  def_winsock2_h='#define HAVE_WINSOCK2_H 1'
else
  def_winsock2_h='#undef HAVE_WINSOCK2_H'
fi


_use_aton=no
echocheck "inet_pton()"
cat > $TMPC << EOF
#include <sys/types.h>
#include <sys/socket.h>
#include <arpa/inet.h>
int main(void) { (void) inet_pton(0, 0, 0); return 0; }
EOF
if test "$_winsock2_h" = yes ; then
    _res_comment="using winsock2 functions instead"
    echores "no"
elif cc_check $_ld_sock ; then
  # NOTE: Linux has libresolv but does not need it
  :
  test $_ld_sock && _res_comment="using $_ld_sock"
  echores "yes"
elif cc_check $_ld_sock -lresolv ; then
  # NOTE: needed for SunOS at least
  _ld_sock="$_ld_sock -lresolv"
  _res_comment="using $_ld_sock"
  echores "yes"
else
  _res_comment="trying inet_aton next"
  echores "no"

  echocheck "inet_aton()"
  cat > $TMPC << EOF
#include <sys/types.h>
#include <sys/socket.h>
#include <arpa/inet.h>
int main(void) { (void) inet_aton(0, 0); return 0; }
EOF
  _use_aton=yes
  if cc_check $_ld_sock ; then
      # NOTE: Linux has libresolv but does not need it
    :
    test $_ld_sock && _res_comment="using $_ld_sock"
  elif cc_check $_ld_sock -lresolv ; then
    # NOTE: needed for SunOS at least
    _ld_sock="$_ld_sock -lresolv"
    _res_comment="using $_ld_sock"
  else
    _use_aton=no
    _network=no
    _res_comment="network support disabled"
  fi
  echores "$_use_aton"
fi

_def_use_aton='#undef HAVE_ATON'
if test "$_use_aton" = yes; then
  _def_use_aton='#define HAVE_ATON 1'
fi


echocheck "socklen_t"
_socklen_t=no
for header in "sys/socket.h" "ws2tcpip.h" "sys/types.h" ; do
  cat > $TMPC << EOF
#include <$header>
int main(void) { socklen_t v = 0; return v; }
EOF
  cc_check && _socklen_t=yes && break
done
if test "$_socklen_t" = yes ; then
  _def_socklen_t='#define HAVE_SOCKLEN_T 1'
else
  _def_socklen_t='#undef HAVE_SOCKLEN_T'
fi
echores "$_socklen_t"


echocheck "closesocket()"
_closesocket=no
cat > $TMPC << EOF
#include <winsock2.h>
int main(void) { closesocket(~0); return 0; }
EOF
cc_check $_ld_sock && _closesocket=yes
if test "$_closesocket" = yes ; then
  _def_closesocket='#define HAVE_CLOSESOCKET 1'
else
  _def_closesocket='#undef HAVE_CLOSESOCKET'
fi
echores "$_closesocket"


echocheck "network"
# FIXME network check
if test "$_network" = yes ; then
  _def_network='#define CONFIG_NETWORK 1'
  _ld_extra="$_ld_extra $_ld_sock"
  _inputmodules="network $_inputmodules"
else
  _noinputmodules="network $_noinputmodules"
  _def_network='#undef CONFIG_NETWORK'
  _ftp=no
fi
echores "$_network"


echocheck "inet6"
if test "$_inet6" = auto ; then
  cat > $TMPC << EOF
#include <sys/types.h>
#if !defined(_WIN32) || defined(__CYGWIN__)
#include <sys/socket.h>
#include <netinet/in.h>
#else
#include <ws2tcpip.h>
#endif
int main(void) { struct sockaddr_in6 six; socket(AF_INET6, SOCK_STREAM, AF_INET6); return 0; }
EOF
  _inet6=no
  if cc_check $_ld_sock ; then
    _inet6=yes
  fi
fi
if test "$_inet6" = yes ; then
  _def_inet6='#define HAVE_AF_INET6 1'
else
  _def_inet6='#undef HAVE_AF_INET6'
fi
echores "$_inet6"


echocheck "gethostbyname2"
if test "$_gethostbyname2" = auto ; then
cat > $TMPC << EOF
#include <sys/types.h>
#include <sys/socket.h>
#include <netdb.h>
int main(void) { gethostbyname2("", AF_INET); return 0; }
EOF
  _gethostbyname2=no
  if cc_check ; then
    _gethostbyname2=yes
  fi
fi
if test "$_gethostbyname2" = yes ; then
  _def_gethostbyname2='#define HAVE_GETHOSTBYNAME2 1'
else
  _def_gethostbyname2='#undef HAVE_GETHOSTBYNAME2'
fi
echores "$_gethostbyname2"


echocheck "inttypes.h (required)"
cat > $TMPC << EOF
#include <inttypes.h>
int main(void) { return 0; }
EOF
_inttypes=no
cc_check && _inttypes=yes
echores "$_inttypes"

if test "$_inttypes" = no ; then
  echocheck "bitypes.h (inttypes.h predecessor)"
  cat > $TMPC << EOF
#include <sys/bitypes.h>
int main(void) { return 0; }
EOF
  cc_check && _inttypes=yes
  if test "$_inttypes" = yes ; then
    die "You don't have inttypes.h, but sys/bitypes.h is present. Please copy etc/inttypes.h into the include path, and re-run configure."
  else
    die "Cannot find header either inttypes.h or bitypes.h. There is no chance for compilation to succeed."
  fi
fi


echocheck "int_fastXY_t in inttypes.h"
cat > $TMPC << EOF
#include <inttypes.h>
int main(void) {
volatile int_fast16_t v= 0;
return v; }
EOF
_fast_inttypes=no
cc_check && _fast_inttypes=yes
if test "$_fast_inttypes" = no ; then
  _def_fast_inttypes='
    typedef signed char int_fast8_t;
    typedef signed int  int_fast16_t;
    typedef signed int  int_fast32_t;
    typedef signed long long int_fast64_t;
    typedef unsigned char uint_fast8_t;
    typedef unsigned int  uint_fast16_t;
    typedef unsigned int  uint_fast32_t;
    typedef unsigned long long uint_fast64_t;'
fi
echores "$_fast_inttypes"


echocheck "malloc.h"
cat > $TMPC << EOF
#include <malloc.h>
int main(void) { (void) malloc(0); return 0; }
EOF
_malloc=no
cc_check && _malloc=yes
if test "$_malloc" = yes ; then
  def_malloc_h='#define HAVE_MALLOC_H 1'
else
  def_malloc_h='#undef HAVE_MALLOC_H'
fi
# malloc.h emits a warning in FreeBSD and OpenBSD
freebsd || openbsd || dragonfly && def_malloc_h='#undef HAVE_MALLOC_H'
echores "$_malloc"


echocheck "memalign()"
# XXX restrict to x86 ? extend to other CPUs/cacheline sizes ?
cat > $TMPC << EOF
#include <malloc.h>
int main(void) { (void) memalign(64, sizeof(char)); return 0; }
EOF
_memalign=no
cc_check && _memalign=yes
if test "$_memalign" = yes ; then
 _def_memalign='#define HAVE_MEMALIGN 1'
else
 _def_memalign='#undef HAVE_MEMALIGN'
 _def_map_memalign='#define memalign(a,b) malloc(b)'
 darwin || _def_memalign_hack='#define CONFIG_MEMALIGN_HACK 1'
fi
echores "$_memalign"


echocheck "alloca.h"
cat > $TMPC << EOF
#include <alloca.h>
int main(void) { (void) alloca(0); return 0; }
EOF
_alloca=no
cc_check && _alloca=yes
if cc_check ; then
  def_alloca_h='#define HAVE_ALLOCA_H 1'
else
  def_alloca_h='#undef HAVE_ALLOCA_H'
fi
echores "$_alloca"


echocheck "fastmemcpy"
if test "$_fastmemcpy" = yes ; then
  _def_fastmemcpy='#define CONFIG_FASTMEMCPY 1'
else
  _def_fastmemcpy='#undef CONFIG_FASTMEMCPY'
fi
echores "$_fastmemcpy"


echocheck "mman.h"
cat > $TMPC << EOF
#include <sys/types.h>
#include <sys/mman.h>
int main(void) { (void) mmap(0, 0, 0, 0, 0, 0); return 0; }
EOF
_mman=no
cc_check && _mman=yes
if test "$_mman" = yes ; then
  def_mman_h='#define HAVE_SYS_MMAN_H 1'
else
  def_mman_h='#undef HAVE_SYS_MMAN_H'
  os2 && _need_mmap=yes
fi
echores "$_mman"

cat > $TMPC << EOF
#include <sys/types.h>
#include <sys/mman.h>
int main(void) { void *p = MAP_FAILED; return 0; }
EOF
_mman_has_map_failed=no
cc_check && _mman_has_map_failed=yes
if test "$_mman_has_map_failed" = yes ; then
  _def_mman_has_map_failed=''
else
  _def_mman_has_map_failed='#define MAP_FAILED ((void *) -1)'
fi

echocheck "dynamic loader"
cat > $TMPC << EOF
#include <stddef.h>
#include <dlfcn.h>
int main(void) { dlopen(NULL, 0); dlclose(NULL); dlsym(NULL, NULL); return 0; }
EOF
_dl=no
for _ld_tmp in "" "-ldl" ; do
  cc_check $_ld_tmp && _ld_dl="$_ld_tmp" && _dl=yes && break
done
if test "$_dl" = yes ; then
 _def_dl='#define HAVE_LIBDL 1'
else
 _def_dl='#undef HAVE_LIBDL'
fi
echores "$_dl"


echocheck "dynamic a/v plugins support"
if test "$_dl" = no ; then
  _dynamic_plugins=no
fi
if test "$_dynamic_plugins" = yes ; then
  _def_dynamic_plugins='#define CONFIG_DYNAMIC_PLUGINS 1'
else
  _def_dynamic_plugins='#undef CONFIG_DYNAMIC_PLUGINS'
fi
echores "$_dynamic_plugins"


_def_threads='#undef HAVE_THREADS'

echocheck "pthread"
if test "$_pthreads" = auto ; then
cat > $TMPC << EOF
#include <pthread.h>
void* func(void *arg) { return arg; }
int main(void) { pthread_t tid; return pthread_create(&tid, 0, func, 0) == 0 ? 0 : 1; }
EOF
_pthreads=no
if ! hpux ; then
  for _ld_tmp in "-lpthreadGC2" "" "-lpthread" "-pthread" ; do
    # for crosscompilation, we cannot execute the program, be happy if we can link statically
    cc_check $_ld_tmp && (tmp_run || test "$_ld_static") && _ld_pthread="$_ld_tmp" && _pthreads=yes && break
  done
fi
fi
if test "$_pthreads" = yes ; then
  test $_ld_pthread && _res_comment="using $_ld_pthread"
  _def_pthreads='#define HAVE_PTHREADS 1'
  _def_threads='#define HAVE_THREADS 1'
else
  _res_comment="v4l, v4l2, ao_nas, win32 loader disabled"
  _def_pthreads='#undef HAVE_PTHREADS'
  _nas=no ; _tv_v4l1=no ; _tv_v4l2=no
  mingw32 || _win32dll=no
fi
echores "$_pthreads"

if cygwin ; then
  if test "$_pthreads" = yes ; then
    _def_pthread_cache="#define PTHREAD_CACHE 1"
  else
    _stream_cache=no
    _def_stream_cache="#undef CONFIG_STREAM_CACHE"
  fi
fi

echocheck "w32threads"
if test "$_pthreads" = yes ; then
  _res_comment="using pthread instead"
  _w32threads=no
fi
if test "$_w32threads" = auto ; then
  _w32threads=no
  mingw32 && _w32threads=yes
fi
test "$_w32threads" = yes && _def_threads='#define HAVE_THREADS 1'
echores "$_w32threads"

echocheck "rpath"
netbsd &&_rpath=yes
if test "$_rpath" = yes ; then
  for I in `echo $_ld_extra | sed 's/-L//g'` ; do
    tmp="$tmp ` echo $I | sed 's/.*/ -L& -Wl,-R&/'`"
  done
_ld_extra=$tmp
fi
echores "$_rpath"

echocheck "iconv"
if test "$_iconv" = auto ; then
  cat > $TMPC << EOF
#include <stdio.h>
#include <unistd.h>
#include <iconv.h>
#define INBUFSIZE 1024
#define OUTBUFSIZE 4096

char inbuffer[INBUFSIZE];
char outbuffer[OUTBUFSIZE];

int main(void) {
  size_t numread;
  iconv_t icdsc;
  char *tocode="UTF-8";
  char *fromcode="cp1250";
  if ((icdsc = iconv_open(tocode, fromcode)) != (iconv_t)(-1)) {
    while ((numread = read(0, inbuffer, INBUFSIZE))) {
      char *iptr=inbuffer;
      char *optr=outbuffer;
      size_t inleft=numread;
      size_t outleft=OUTBUFSIZE;
      if (iconv(icdsc, (const char **)&iptr, &inleft, &optr, &outleft)
          != (size_t)(-1)) {
        write(1, outbuffer, OUTBUFSIZE - outleft);
      }
    }
    if (iconv_close(icdsc) == -1)
      ;
  }
  return 0;
}
EOF
  _iconv=no
  for _ld_tmp in "" "-liconv" "-liconv $_ld_dl" ; do
    cc_check $_ld_lm $_ld_tmp && _ld_extra="$_ld_extra $_ld_tmp" && \
      _iconv=yes && break
  done
fi
if test "$_iconv" = yes ; then
  _def_iconv='#define CONFIG_ICONV 1'
else
  _def_iconv='#undef CONFIG_ICONV'
fi
echores "$_iconv"


echocheck "soundcard.h"
_soundcard_h=no
def_soundcard_h='#undef HAVE_SOUNDCARD_H'
def_sys_soundcard_h='#undef HAVE_SYS_SOUNDCARD_H'
for _soundcard_header in "sys/soundcard.h" "soundcard.h"; do
  cat > $TMPC << EOF
#include <$_soundcard_header>
int main(void) { return 0; }
EOF
  cc_check && _soundcard_h=yes && _res_comment="$_soundcard_header" && break
done

if test "$_soundcard_h" = yes ; then
  if test $_soundcard_header = "sys/soundcard.h"; then
    def_sys_soundcard_h='#define HAVE_SYS_SOUNDCARD_H 1'
  else
    def_soundcard_h='#define HAVE_SOUNDCARD_H 1'
  fi
fi
echores "$_soundcard_h"


echocheck "sys/dvdio.h"
cat > $TMPC << EOF
#include <unistd.h>
#include <sys/dvdio.h>
int main(void) { return 0; }
EOF
_dvdio=no
cc_check && _dvdio=yes
if test "$_dvdio" = yes ; then
  _def_dvdio='#define DVD_STRUCT_IN_SYS_DVDIO_H 1'
else
  _def_dvdio='#undef DVD_STRUCT_IN_SYS_DVDIO_H'
fi
echores "$_dvdio"


echocheck "sys/cdio.h"
cat > $TMPC << EOF
#include <unistd.h>
#include <sys/cdio.h>
int main(void) { return 0; }
EOF
_cdio=no
cc_check && _cdio=yes
if test "$_cdio" = yes ; then
  _def_cdio='#define DVD_STRUCT_IN_SYS_CDIO_H 1'
else
  _def_cdio='#undef DVD_STRUCT_IN_SYS_CDIO_H'
fi
echores "$_cdio"


echocheck "linux/cdrom.h"
cat > $TMPC << EOF
#include <sys/types.h>
#include <linux/cdrom.h>
int main(void) { return 0; }
EOF
_cdrom=no
cc_check && _cdrom=yes
if test "$_cdrom" = yes ; then
  _def_cdrom='#define DVD_STRUCT_IN_LINUX_CDROM_H 1'
else
  _def_cdrom='#undef DVD_STRUCT_IN_LINUX_CDROM_H'
fi
echores "$_cdrom"


echocheck "dvd.h"
cat > $TMPC << EOF
#include <dvd.h>
int main(void) { return 0; }
EOF
_dvd=no
cc_check && _dvd=yes
if test "$_dvd" = yes ; then
  _def_dvd='#define DVD_STRUCT_IN_DVD_H 1'
else
  _def_dvd='#undef DVD_STRUCT_IN_DVD_H'
fi
echores "$_dvd"


if bsdos; then
echocheck "BSDI dvd.h"
cat > $TMPC << EOF
#include <dvd.h>
int main(void) { return 0; }
EOF
_bsdi_dvd=no
cc_check && _bsdi_dvd=yes
if test "$_bsdi_dvd" = yes ; then
  _def_bsdi_dvd='#define DVD_STRUCT_IN_BSDI_DVDIOCTL_DVD_H 1'
else
  _def_bsdi_dvd='#undef DVD_STRUCT_IN_BSDI_DVDIOCTL_DVD_H'
fi
echores "$_bsdi_dvd"
fi #if bsdos


if hpux; then
# also used by AIX, but AIX does not support VCD and/or libdvdread
echocheck "HP-UX SCSI header"
cat > $TMPC << EOF
#include <sys/scsi.h>
int main(void) { return 0; }
EOF
_hpux_scsi_h=no
cc_check && _hpux_scsi_h=yes
if test "$_hpux_scsi_h" = yes ; then
  _def_hpux_scsi_h='#define HPUX_SCTL_IO 1'
else
  _def_hpux_scsi_h='#undef HPUX_SCTL_IO'
fi
echores "$_hpux_scsi_h"
fi #if hpux


if sunos; then
echocheck "userspace SCSI headers (Solaris)"
cat > $TMPC << EOF
#include <unistd.h>
#include <stropts.h>
#include <sys/scsi/scsi_types.h>
#include <sys/scsi/impl/uscsi.h>
int main(void) { return 0; }
EOF
_sol_scsi_h=no
cc_check && _sol_scsi_h=yes
if test "$_sol_scsi_h" = yes ; then
  _def_sol_scsi_h='#define SOLARIS_USCSI 1'
else
  _def_sol_scsi_h='#undef SOLARIS_USCSI'
fi
echores "$_sol_scsi_h"
fi #if sunos


echocheck "termcap"
if test "$_termcap" = auto ; then
  cat > $TMPC <<EOF
#include <stddef.h>
#include <term.h>
int main(void) { tgetent(NULL, NULL); return 0; }
EOF
  _termcap=no
  for _ld_tmp in "-lncurses" "-ltinfo" "-ltermcap"; do
    cc_check $_ld_tmp && _ld_extra="$_ld_extra $_ld_tmp" \
      && _termcap=yes && break
  done
fi
if test "$_termcap" = yes ; then
  _def_termcap='#define HAVE_TERMCAP 1'
  test $_ld_tmp && _res_comment="using $_ld_tmp"
else
  _def_termcap='#undef HAVE_TERMCAP'
fi
echores "$_termcap"


echocheck "termios"
_def_termios='#undef HAVE_TERMIOS'
def_termios_h='#undef HAVE_TERMIOS_H'
def_termios_sys_h='#undef HAVE_SYS_TERMIOS_H'
if test "$_termios" = auto ; then
  _termios=no
  for _termios_header in "sys/termios.h" "termios.h"; do
  cat > $TMPC <<EOF
#include <$_termios_header>
int main(void) { return 0; }
EOF
  cc_check && _termios=yes && _res_comment="using $_termios_header" && break
done
fi

if test "$_termios" = yes ; then
  _def_termios='#define HAVE_TERMIOS 1'
  if test "$_termios_header" = "termios.h" ; then
    def_termios_h='#define HAVE_TERMIOS_H 1'
  else
    def_termios_sys_h='#define HAVE_SYS_TERMIOS_H 1'
  fi
fi
echores "$_termios"


echocheck "shm"
if test "$_shm" = auto ; then
  cat > $TMPC << EOF
#include <sys/types.h>
#include <sys/shm.h>
int main(void) { shmget(0, 0, 0); shmat(0, 0, 0); shmctl(0, 0, 0); return 0; }
EOF
  _shm=no
  cc_check && _shm=yes
fi
if test "$_shm" = yes ; then
  _def_shm='#define HAVE_SHM 1'
else
  _def_shm='#undef HAVE_SHM'
fi
echores "$_shm"


echocheck "strsep()"
cat > $TMPC << EOF
#include <string.h>
int main(void) { char *s = "Hello, world!"; (void) strsep(&s, ","); return 0; }
EOF
_strsep=no
cc_check && _strsep=yes
if test "$_strsep" = yes ; then
 _def_strsep='#define HAVE_STRSEP 1'
 _need_strsep=no
else
 _def_strsep='#undef HAVE_STRSEP'
 _need_strsep=yes
fi
echores "$_strsep"


echocheck "vsscanf()"
cat > $TMPC << EOF
#define _ISOC99_SOURCE
#include <stdarg.h>
#include <stdio.h>
int main(void) { vsscanf(0, 0, 0); return 0; }
EOF
_vsscanf=no
cc_check && _vsscanf=yes
if test "$_vsscanf" = yes ; then
  _def_vsscanf='#define HAVE_VSSCANF 1'
  _need_vsscanf=no
else
  _def_vsscanf='#undef HAVE_VSSCANF'
  _need_vsscanf=yes
fi
echores "$_vsscanf"


echocheck "swab()"
cat > $TMPC << EOF
#include <unistd.h>
int main(void) { swab(0, 0, 0); return 0; }
EOF
_swab=no
cc_check && _swab=yes
if test "$_swab" = yes ; then
  _def_swab='#define HAVE_SWAB 1'
  _need_swab=no
else
  _def_swab='#undef HAVE_SWAB'
  _need_swab=yes
fi
echores "$_swab"

echocheck "POSIX select()"
cat > $TMPC << EOF
#include <stdio.h>
#include <stdlib.h>
#include <sys/types.h>
#include <string.h>
#include <sys/time.h>
#include <unistd.h>
int main(void) {int nfds = 1; fd_set readfds; struct timeval timeout; select(nfds,&readfds,NULL,NULL,&timeout); return 0; }
EOF
_posix_select=no
_def_posix_select='#undef HAVE_POSIX_SELECT'
#select() of kLIBC (OS/2) supports socket only
! os2 && cc_check && _posix_select=yes \
  && _def_posix_select='#define HAVE_POSIX_SELECT 1'
echores "$_posix_select"


echocheck "audio select()"
if test "$_select" = no ; then
  _def_select='#undef HAVE_AUDIO_SELECT'
elif test  "$_select" = yes ; then
  _def_select='#define HAVE_AUDIO_SELECT 1'
fi
echores "$_select"


echocheck "gettimeofday()"
cat > $TMPC << EOF
#include <stdio.h>
#include <sys/time.h>
int main(void) {struct timeval tv_start; gettimeofday(&tv_start, NULL); return 0; }
EOF
_gettimeofday=no
cc_check && _gettimeofday=yes
if test "$_gettimeofday" = yes ; then
  _def_gettimeofday='#define HAVE_GETTIMEOFDAY 1'
  _need_gettimeofday=no
else
  _def_gettimeofday='#undef HAVE_GETTIMEOFDAY'
  _need_gettimeofday=yes
fi
echores "$_gettimeofday"


echocheck "glob()"
cat > $TMPC << EOF
#include <stdio.h>
#include <glob.h>
int main(void) { glob_t gg; glob("filename",0,NULL,&gg); return 0; }
EOF
_glob=no
cc_check && _glob=yes
if test "$_glob" = yes ; then
  _def_glob='#define HAVE_GLOB 1'
  _need_glob=no
else
  _def_glob='#undef HAVE_GLOB'
  _need_glob=yes
fi
echores "$_glob"


echocheck "setenv()"
cat > $TMPC << EOF
#include <stdlib.h>
int main(void) { setenv("","",0); return 0; }
EOF
_setenv=no
cc_check && _setenv=yes
if test "$_setenv" = yes ; then
  _def_setenv='#define HAVE_SETENV 1'
  _need_setenv=no
else
  _def_setenv='#undef HAVE_SETENV'
  _need_setenv=yes
fi
echores "$_setenv"


if sunos; then
echocheck "sysi86()"
cat > $TMPC << EOF
#include <sys/sysi86.h>
int main(void) { sysi86(0); return 0; }
EOF
_sysi86=no
cc_check && _sysi86=yes
if test "$_sysi86" = yes ; then
  _def_sysi86='#define HAVE_SYSI86 1'
  cat > $TMPC << EOF
#include <sys/sysi86.h>
int main(void) { int sysi86(int, void*); sysi86(0); return 0; }
EOF
  cc_check && _def_sysi86_iv='#define HAVE_SYSI86_iv 1'
else
  _def_sysi86='#undef HAVE_SYSI86'
fi
echores "$_sysi86"
fi #if sunos


echocheck "sys/sysinfo.h"
cat > $TMPC << EOF
#include <sys/sysinfo.h>
int main(void) {
  struct sysinfo s_info;
  sysinfo(&s_info);
  return 0;
}
EOF
_sys_sysinfo=no
cc_check && _sys_sysinfo=yes
if test "$_sys_sysinfo" = yes ; then
  def_sys_sysinfo_h='#define HAVE_SYS_SYSINFO_H 1'
else
  def_sys_sysinfo_h='#undef HAVE_SYS_SYSINFO_H'
fi
echores "$_sys_sysinfo"


if darwin; then

echocheck "Mac OS X APIs"
if test "$_macosx" = auto ; then
    productName=`/usr/bin/sw_vers -productName`
    if test "$productName" = "Mac OS X" ||
       test "$productName" = "Mac OS X Server" ; then
        _macosx=yes
    else
	_macosx=no
	_noaomodules="macosx $_noaomodules"
	_novomodules="macosx quartz $_novomodules"
    fi
fi
if test "$_macosx" = yes ; then
  cat > $TMPC <<EOF
#include <CoreAudio/CoreAudio.h>
int main(void) { return 0; }
EOF
  if cc_check -framework CoreAudio; then
    _ld_extra="$_ld_extra -framework CoreAudio -framework AudioUnit -framework AudioToolbox"
    _coreaudio=yes
    _def_coreaudio='#define CONFIG_COREAUDIO 1'
    _aomodules="macosx $_aomodules"
  else
    _coreaudio=no
    _def_coreaudio='#undef CONFIG_COREAUDIO'
    _noaomodules="macosx $_noaomodules"
  fi
  cat > $TMPC <<EOF
#include <Carbon/Carbon.h>
#include <QuickTime/QuickTime.h>
int main(void) {
    EnterMovies();
    ExitMovies();
    CFRunLoopRunInMode(kCFRunLoopDefaultMode, 0, false);
    return 0;
}
EOF
  if cc_check -framework Carbon -framework QuickTime; then
    _ld_extra="$_ld_extra -framework Carbon -framework QuickTime"
    _quartz=yes
    _def_quartz='#define CONFIG_QUARTZ 1'
    _vomodules="quartz $_vomodules"
    _def_quicktime='#define CONFIG_QUICKTIME 1'
  else
    _quartz=no
    _def_quartz='#undef CONFIG_QUARTZ'
    _novomodules="quartz $_novomodules"
    _def_quicktime='#undef CONFIG_QUICKTIME'
  fi
cat > $TMPC <<EOF
#include <Carbon/Carbon.h>
#include <QuartzCore/CoreVideo.h>
int main(void) { return 0; }
EOF
	if cc_check -framework Carbon -framework QuartzCore -framework OpenGL; then
		_vomodules="macosx $_vomodules"
		_ld_extra="$_ld_extra -framework Cocoa -framework QuartzCore -framework OpenGL"
		_def_corevideo='#define CONFIG_COREVIDEO 1'
		_corevideo=yes
	else
		_novomodules="macosx $_novomodules"
		_def_corevideo='#undef CONFIG_COREVIDEO'
		_corevideo=no
	fi
fi
echores "$_macosx"

echocheck "Mac OS X Finder Support"
if test "$_macosx_finder" = auto ; then
  _macosx_finder=$_macosx
fi
if test "$_macosx_finder" = yes; then
  _def_macosx_finder='#define CONFIG_MACOSX_FINDER 1'
  _macosx_finder=yes
else
  _def_macosx_finder='#undef CONFIG_MACOSX_FINDER'
  _macosx_finder=no
fi
echores "$_macosx_finder"

echocheck "Mac OS X Bundle file locations"
if test "$_macosx_bundle" = auto ; then
  _macosx_bundle=$_macosx_finder
fi
if test "$_macosx_bundle" = yes; then
  _def_macosx_bundle='#define CONFIG_MACOSX_BUNDLE 1'
else
  _def_macosx_bundle='#undef CONFIG_MACOSX_BUNDLE'
  _macosx_bundle=no
fi
echores "$_macosx_bundle"

echocheck "Apple Remote"
if test "$_apple_remote" = auto ; then
  _apple_remote=no
  cat > $TMPC <<EOF
#include <stdio.h>
#include <IOKit/IOCFPlugIn.h>
int main(void) {
  io_iterator_t hidObjectIterator = (io_iterator_t)NULL;
  CFMutableDictionaryRef hidMatchDictionary;
  IOReturn ioReturnValue;

  // Set up a matching dictionary to search the I/O Registry by class.
  // name for all HID class devices
  hidMatchDictionary = IOServiceMatching("AppleIRController");

  // Now search I/O Registry for matching devices.
  ioReturnValue = IOServiceGetMatchingServices(kIOMasterPortDefault,
                      hidMatchDictionary, &hidObjectIterator);

  // If search is unsuccessful, return nonzero.
  if (ioReturnValue != kIOReturnSuccess ||
                       !IOIteratorIsValid(hidObjectIterator)) {
    return 1;
  }
  return 0;
}
EOF
  cc_check -framework IOKit && tmp_run && _apple_remote=yes
fi
if test "$_apple_remote" = yes ; then
  _def_apple_remote='#define CONFIG_APPLE_REMOTE 1'
  _ld_extra="$_ld_extra -framework IOKit"
else
  _def_apple_remote='#undef CONFIG_APPLE_REMOTE'
fi
echores "$_apple_remote"

fi #if darwin

if linux; then

echocheck "Apple IR"
if test "$_apple_ir" = auto ; then
  _apple_ir=no
  cat > $TMPC <<EOF
#include <linux/types.h>
#include <linux/input.h>
int main(void) {
  struct input_event ev;
  struct input_id id;
  return 0;
}
EOF
  cc_check && tmp_run && _apple_ir=yes
fi
if test "$_apple_ir" = yes ; then
  _def_apple_ir='#define CONFIG_APPLE_IR 1'
else
  _def_apple_ir='#undef CONFIG_APPLE_IR'
fi
echores "$_apple_ir"
fi #if linux

echocheck "pkg-config"
_pkg_config=pkg-config
if `$_pkg_config --version > /dev/null 2>&1`; then
  if test "$_ld_static"; then
    _pkg_config="$_pkg_config --static"
  fi
  echores "yes"
else
  _pkg_config=false
  echores "no"
fi


echocheck "Samba support (libsmbclient)"
if test "$_smb" = yes; then
  _ld_extra="$_ld_extra -lsmbclient"
fi
if test "$_smb" = auto; then
    _smb=no
    cat > $TMPC << EOF
#include <libsmbclient.h>
int main(void) { smbc_opendir("smb://"); return 0; }
EOF
  for _ld_tmp in "-lsmbclient" "-lsmbclient $_ld_dl" "-lsmbclient $_ld_dl -lnsl" "-lsmbclient $_ld_dl -lssl -lnsl" ; do
    cc_check $_ld_tmp && _ld_extra="$_ld_extra $_ld_tmp" && \
      _smb=yes && break
  done
fi

if test "$_smb" = yes; then
    _def_smb="#define CONFIG_LIBSMBCLIENT"
    _inputmodules="smb $_inputmodules"
else
    _def_smb="#undef CONFIG_LIBSMBCLIENT"
    _noinputmodules="smb $_noinputmodules"
fi
echores "$_smb"


#########
# VIDEO #
#########


echocheck "tdfxfb"
if test "$_tdfxfb" = yes ; then
  _def_tdfxfb='#define CONFIG_TDFXFB 1'
  _vomodules="tdfxfb $_vomodules"
else
  _def_tdfxfb='#undef CONFIG_TDFXFB'
  _novomodules="tdfxfb $_novomodules"
fi
echores "$_tdfxfb"

echocheck "s3fb"
if test "$_s3fb" = yes ; then
  _def_s3fb='#define CONFIG_S3FB 1'
  _vomodules="s3fb $_vomodules"
else
  _def_s3fb='#undef CONFIG_S3FB'
  _novomodules="s3fb $_novomodules"
fi
echores "$_s3fb"

echocheck "wii"
if test "$_wii" = yes ; then
  _def_wii='#define CONFIG_WII 1'
  _vomodules="wii $_vomodules"
else
  _def_wii='#undef CONFIG_WII'
  _novomodules="wii $_novomodules"
fi
echores "$_wii"

echocheck "tdfxvid"
if test "$_tdfxvid" = yes ; then
  _def_tdfxvid='#define CONFIG_TDFX_VID 1'
  _vomodules="tdfx_vid $_vomodules"
else
  _def_tdfxvid='#undef CONFIG_TDFX_VID'
  _novomodules="tdfx_vid $_novomodules"
fi
echores "$_tdfxvid"

echocheck "xvr100"
if test "$_xvr100" = auto ; then
cat > $TMPC << EOF
#include <unistd.h>
#include <sys/fbio.h>
#include <sys/visual_io.h>
int main(void) {
struct vis_identifier ident;
struct fbgattr attr;
ioctl(0, VIS_GETIDENTIFIER, &ident);
ioctl(0, FBIOGATTR, &attr);
return 0;
}
EOF
  _xvr100=no
  cc_check && _xvr100=yes
fi
if test "$_xvr100" = yes ; then
  _def_xvr100='#define CONFIG_XVR100 1'
  _vomodules="xvr100 $_vomodules"
else
  _def_tdfxvid='#undef CONFIG_XVR100'
  _novomodules="xvr100 $_novomodules"
fi
echores "$_xvr100"

echocheck "tga"
if test "$_tga" = yes ; then
  _def_tga='#define CONFIG_TGA 1'
  _vomodules="tga $_vomodules"
else
  _def_tga='#undef CONFIG_TGA'
  _novomodules="tga $_novomodules"
fi
echores "$_tga"


echocheck "md5sum support"
if test "$_md5sum" = yes; then
  _def_md5sum="#define CONFIG_MD5SUM"
  _vomodules="md5sum $_vomodules"
else
  _def_md5sum="#undef CONFIG_MD5SUM"
  _novomodules="md5sum $_novomodules"
fi
echores "$_md5sum"


echocheck "yuv4mpeg support"
if test "$_yuv4mpeg" = yes; then
  _def_yuv4mpeg="#define CONFIG_YUV4MPEG"
  _vomodules="yuv4mpeg $_vomodules"
else
  _def_yuv4mpeg="#undef CONFIG_YUV4MPEG"
  _novomodules="yuv4mpeg $_novomodules"
fi
echores "$_yuv4mpeg"


echocheck "bl"
if test "$_bl" = yes ; then
  _def_bl='#define CONFIG_BL 1'
  _vomodules="bl $_vomodules"
else
  _def_bl='#undef CONFIG_BL'
  _novomodules="bl $_novomodules"
fi
echores "$_bl"


echocheck "DirectFB"
if test "$_directfb" = auto ; then
  _directfb=no
  cat > $TMPC <<EOF
#include <directfb.h>
int main(void) { IDirectFB *foo; DirectFBInit(0,0); return 0; }
EOF
  for _inc_tmp in "" -I/usr/local/include/directfb \
      -I/usr/include/directfb -I/usr/local/include; do
    cc_check $_inc_tmp -ldirectfb && _directfb=yes && \
      _inc_extra="$_inc_extra $_inc_tmp" && break
  done
fi

dfb_version() {
  expr $1 \* 65536 + $2 \* 256 + $3
}

if test "$_directfb" = yes; then
  cat > $TMPC << EOF
#include <directfb_version.h>
int
dfb_ver = DIRECTFB_MAJOR_VERSION.DIRECTFB_MINOR_VERSION.DIRECTFB_MICRO_VERSION
;
EOF
  if $_cc -E $TMPC $_inc_extra > "$TMPEXE"; then
    _directfb_version=`sed -n 's/^dfb_ver[^0-9]*\(.*\)/\1/p' "$TMPEXE" | tr -d '()'`
    _dfb_major=`echo $_directfb_version | cut -d . -f 1`
    _dfb_minor=`echo $_directfb_version | cut -d . -f 2`
    _dfb_micro=`echo $_directfb_version | cut -d . -f 3`
    _dfb_version=`dfb_version $_dfb_major $_dfb_minor $_dfb_micro`
    if test "$_dfb_version" -ge `dfb_version 0 9 13`; then
      _def_directfb_version="#define DIRECTFBVERSION $_dfb_version"
      _res_comment="$_directfb_version"
      test "$_dfb_version" -ge `dfb_version 0 9 15` && _dfbmga=yes
    else
      _def_directfb_version='#undef DIRECTFBVERSION'
      _directfb=no
      _res_comment="version >=0.9.13 required"
    fi
  else
    _directfb=no
    _res_comment="failed to get version"
  fi
fi
echores "$_directfb"

if test "$_directfb" = yes ; then
  _def_directfb='#define CONFIG_DIRECTFB 1'
  _vomodules="directfb $_vomodules"
  _libs_mplayer="$_libs_mplayer -ldirectfb"
else
  _def_directfb='#undef CONFIG_DIRECTFB'
  _novomodules="directfb $_novomodules"
fi
if test "$_dfbmga" = yes; then
  _vomodules="dfbmga $_vomodules"
  _def_dfbmga='#define CONFIG_DFBMGA 1'
else
  _novomodules="dfbmga $_novomodules"
  _def_dfbmga='#undef CONFIG_DFBMGA'
fi


echocheck "X11 headers presence"
  _x11_headers="no"
  _res_comment="check if the dev(el) packages are installed"
  for I in `echo $_inc_extra | sed s/-I//g` /usr/include ; do
    if test -f "$I/X11/Xlib.h" ; then
      _x11_headers="yes"
      _res_comment=""
      break
    fi
  done
  if test $_cross_compile = no; then
    for I in /usr/X11/include /usr/X11R6/include /usr/include/X11R6 /usr/openwin/include ; do
      if test -f "$I/X11/Xlib.h" ; then
        _inc_extra="$_inc_extra -I$I"
        _x11_headers="yes"
        _res_comment="using $I"
        break
      fi
    done
  fi
echores "$_x11_headers"


echocheck "X11"
if test "$_x11" = auto && test "$_x11_headers" = yes ; then
  cat > $TMPC <<EOF
#include <X11/Xlib.h>
#include <X11/Xutil.h>
int main(void) { (void) XCreateWindow(0,0,0,0,0,0,0,0,0,0,0,0); return 0; }
EOF
  for I in "" -L/usr/X11R6/lib -L/usr/lib/X11R6 -L/usr/X11/lib \
           -L/usr/lib32 -L/usr/openwin/lib -L/usr/X11R6/lib64 -L/usr/lib ; do
    if netbsd; then
      _ld_tmp="$I -lXext -lX11 $_ld_pthread -Wl,-R`echo $I | sed s/^-L//`"
    else
      _ld_tmp="$I -lXext -lX11 $_ld_pthread"
    fi
    cc_check $_ld_tmp && _libs_mplayer="$_libs_mplayer $_ld_tmp" \
                      && _x11=yes && break
  done
fi
if test "$_x11" = yes ; then
  _def_x11='#define CONFIG_X11 1'
  _vomodules="x11 xover $_vomodules"
else
  _x11=no
  _def_x11='#undef CONFIG_X11'
  _novomodules="x11 $_novomodules"
  _res_comment="check if the dev(el) packages are installed"
  # disable stuff that depends on X
  _xv=no ; _xvmc=no ; _xinerama=no ; _vm=no ; _xf86keysym=no
fi
echores "$_x11"

echocheck "Xss screensaver extensions"
if test "$_xss" = auto ; then
  cat > $TMPC << EOF
#include <X11/Xlib.h>
#include <X11/extensions/scrnsaver.h>
int main(void) { XScreenSaverSuspend(NULL, True); return 0; }
EOF
  _xss=no
  cc_check -lXss && _xss=yes
fi
if test "$_xss" = yes ; then
  _def_xss='#define CONFIG_XSS 1'
  _libs_mplayer="$_libs_mplayer -lXss"
else
  _def_xss='#undef CONFIG_XSS'
fi
echores "$_xss"

echocheck "DPMS"
_xdpms3=no
_xdpms4=no
if test "$_x11" = yes ; then
  cat > $TMPC <<EOF
#include <X11/Xmd.h>
#include <X11/Xlib.h>
#include <X11/Xutil.h>
#include <X11/Xatom.h>
#include <X11/extensions/dpms.h>
int main(void) { (void) DPMSQueryExtension(0, 0, 0); return 0; }
EOF
  cc_check -lXdpms && _xdpms3=yes
  cat > $TMPC <<EOF
#include <X11/Xlib.h>
#include <X11/extensions/dpms.h>
int main(void) { (void) DPMSQueryExtension(0, 0, 0); return 0; }
EOF
  cc_check -lXext && _xdpms4=yes
fi
if test "$_xdpms4" = yes ; then
  _def_xdpms='#define CONFIG_XDPMS 1'
  _res_comment="using Xdpms 4"
  echores "yes"
elif test "$_xdpms3" = yes ; then
  _def_xdpms='#define CONFIG_XDPMS 1'
  _libs_mplayer="$_libs_mplayer -lXdpms"
  _res_comment="using Xdpms 3"
  echores "yes"
else
  _def_xdpms='#undef CONFIG_XDPMS'
  echores "no"
fi


echocheck "Xv"
if test "$_xv" = auto ; then
  cat > $TMPC <<EOF
#include <X11/Xlib.h>
#include <X11/extensions/Xvlib.h>
int main(void) {
  (void) XvGetPortAttribute(0, 0, 0, 0);
  (void) XvQueryPortAttributes(0, 0, 0);
  return 0; }
EOF
  _xv=no
  cc_check -lXv && _xv=yes
fi

if test "$_xv" = yes ; then
  _def_xv='#define CONFIG_XV 1'
  _libs_mplayer="$_libs_mplayer -lXv"
  _vomodules="xv $_vomodules"
else
  _def_xv='#undef CONFIG_XV'
  _novomodules="xv $_novomodules"
fi
echores "$_xv"


echocheck "XvMC"
if test "$_xv" = yes && test "$_xvmc" != no ; then
  _xvmc=no
  cat > $TMPC <<EOF
#include <X11/Xlib.h>
#include <X11/extensions/Xvlib.h>
#include <X11/extensions/XvMClib.h>
int main(void) {
  (void) XvMCQueryExtension(0,0,0);
  (void) XvMCCreateContext(0,0,0,0,0,0,0);
  return 0; }
EOF
  for _ld_tmp in $_xvmclib XvMCNVIDIA XvMCW I810XvMC ; do
    cc_check -lXvMC -l$_ld_tmp && _xvmc=yes && _xvmclib="$_ld_tmp" && break
  done
fi
if test "$_xvmc" = yes ; then
  _def_xvmc='#define CONFIG_XVMC 1'
  _libs_mplayer="$_libs_mplayer -lXvMC -l$_xvmclib"
  _vomodules="xvmc $_vomodules"
  _res_comment="using $_xvmclib"
else
  _def_xvmc='#undef CONFIG_XVMC'
  _novomodules="xvmc $_novomodules"
  _libavdecoders=`echo $_libavdecoders | sed -e s/MPEG_XVMC_DECODER// `
fi
echores "$_xvmc"


echocheck "Xinerama"
if test "$_xinerama" = auto ; then
  cat > $TMPC <<EOF
#include <X11/Xlib.h>
#include <X11/extensions/Xinerama.h>
int main(void) { (void) XineramaIsActive(0); return 0; }
EOF
  _xinerama=no
  cc_check -lXinerama && _xinerama=yes
fi

if test "$_xinerama" = yes ; then
  _def_xinerama='#define CONFIG_XINERAMA 1'
  _libs_mplayer="$_libs_mplayer -lXinerama"
else
  _def_xinerama='#undef CONFIG_XINERAMA'
fi
echores "$_xinerama"


# Note: the -lXxf86vm library is the VideoMode extension and though it's not
# needed for DGA, AFAIK every distribution packages together with DGA stuffs
# named 'X extensions' or something similar.
# This check may be useful for future mplayer versions (to change resolution)
# If you run into problems, remove '-lXxf86vm'.
echocheck "Xxf86vm"
if test "$_vm" = auto ; then
  cat > $TMPC <<EOF
#include <X11/Xlib.h>
#include <X11/extensions/xf86vmode.h>
int main(void) { (void) XF86VidModeQueryExtension(0, 0, 0); return 0; }
EOF
  _vm=no
  cc_check -lXxf86vm && _vm=yes
fi
if test "$_vm" = yes ; then
  _def_vm='#define CONFIG_XF86VM 1'
  _libs_mplayer="$_libs_mplayer -lXxf86vm"
else
  _def_vm='#undef CONFIG_XF86VM'
fi
echores "$_vm"

# Check for the presence of special keycodes, like audio control buttons
# that XFree86 might have.  Used to be bundled with the xf86vm check, but
# has nothing to do with xf86vm and XFree 3.x has xf86vm but does NOT
# have these new keycodes.
echocheck "XF86keysym"
if test "$_xf86keysym" = auto; then
  _xf86keysym=no
  cat > $TMPC <<EOF
#include <X11/Xlib.h>
#include <X11/XF86keysym.h>
int main(void) { return XF86XK_AudioPause; }
EOF
  cc_check && _xf86keysym=yes
fi
if test "$_xf86keysym" = yes ; then
  _def_xf86keysym='#define CONFIG_XF86XK 1'
else
  _def_xf86keysym='#undef CONFIG_XF86XK'
fi
echores "$_xf86keysym"

echocheck "DGA"
if test "$_dga2" = auto && test "$_x11" = yes ; then
  cat > $TMPC << EOF
#include <X11/Xlib.h>
#include <X11/extensions/xf86dga.h>
int main(void) { (void) XDGASetViewport(0, 0, 0, 0, 0); return 0; }
EOF
  _dga2=no
  cc_check -lXxf86dga && _dga2=yes
fi
if test "$_dga1" = auto && test "$_dga2" = no && test "$_vm" = yes ; then
  cat > $TMPC << EOF
#include <X11/Xlib.h>
#include <X11/extensions/xf86dga.h>
int main(void) { (void) XF86DGASetViewPort(0, 0, 0, 0); return 0; }
EOF
  _dga1=no
  cc_check -lXxf86dga -lXxf86vm && _dga1=yes
fi

_dga=no
_def_dga='#undef CONFIG_DGA'
_def_dga1='#undef CONFIG_DGA1'
_def_dga2='#undef CONFIG_DGA2'
if test "$_dga1" = yes ; then
  _dga=yes
  _def_dga1='#define CONFIG_DGA1 1'
  _res_comment="using DGA 1.0"
elif test "$_dga2" = yes ; then
  _dga=yes
  _def_dga2='#define CONFIG_DGA2 1'
  _res_comment="using DGA 2.0"
fi
if test "$_dga" = yes ; then
  _def_dga='#define CONFIG_DGA 1'
  _libs_mplayer="$_libs_mplayer -lXxf86dga"
  _vomodules="dga $_vomodules"
else
  _novomodules="dga $_novomodules"
fi
echores "$_dga"


echocheck "3dfx"
if test "$_3dfx" = yes && test "$_dga" = yes ; then
  _def_3dfx='#define CONFIG_3DFX 1'
  _vomodules="3dfx $_vomodules"
else
  _def_3dfx='#undef CONFIG_3DFX'
  _novomodules="3dfx $_novomodules"
fi
echores "$_3dfx"


echocheck "OpenGL"
#Note: this test is run even with --enable-gl since we autodetect linker flags
if (test "$_x11" = yes || win32) && test "$_gl" != no ; then
  cat > $TMPC << EOF
#ifdef GL_WIN32
#include <windows.h>
#include <GL/gl.h>
#else
#include <GL/gl.h>
#include <X11/Xlib.h>
#include <GL/glx.h>
#endif
int main(void) {
#ifdef GL_WIN32
  HDC dc;
  wglCreateContext(dc);
#else
  glXCreateContext(NULL, NULL, NULL, True);
#endif
  glFinish();
  return 0;
}
EOF
  _gl=no
  if cc_check -lGL $_ld_lm ; then
    _gl=yes
    _libs_mplayer="$_libs_mplayer -lGL $_ld_dl"
  elif cc_check -lGL $_ld_lm $_ld_pthread ; then
    _gl=yes
    _libs_mplayer="$_libs_mplayer -lGL $_ld_pthread $_ld_dl"
  elif cc_check -DGL_WIN32 -lopengl32 ; then
    _gl=yes
    _gl_win32=yes
    _libs_mplayer="$_libs_mplayer -lopengl32 -lgdi32"
  fi
else
  _gl=no
fi
if test "$_gl" = yes ; then
  _def_gl='#define CONFIG_GL 1'
  if test "$_gl_win32" = yes ; then
    _def_gl_win32='#define GL_WIN32 1'
    _res_comment="win32 version"
  fi
  _vomodules="opengl $_vomodules"
else
  _def_gl='#undef CONFIG_GL'
  _def_gl_win32='#undef GL_WIN32'
  _novomodules="opengl $_novomodules"
fi
echores "$_gl"


echocheck "VIDIX"
_def_vidix='#undef CONFIG_VIDIX'
_def_vidix_drv_cyberblade='#undef CONFIG_VIDIX_DRV_CYBERBLADE'
_vidix_drv_cyberblade=no
_def_vidix_drv_ivtv='#undef CONFIG_VIDIX_DRV_IVTV'
_vidix_drv_ivtv=no
_def_vidix_drv_ivtv='#undef CONFIG_VIDIX_DRV_IVTV'
_vidix_drv_ivtv=no
_def_vidix_drv_mach64='#undef CONFIG_VIDIX_DRV_MACH64'
_vidix_drv_mach64=no
_def_vidix_drv_mga='#undef CONFIG_VIDIX_DRV_MGA'
_vidix_drv_mga=no
_def_vidix_drv_mga_crtc2='#undef CONFIG_VIDIX_DRV_MGA_CRTC2'
_vidix_drv_mga_crtc2=no
_def_vidix_drv_nvidia='#undef CONFIG_VIDIX_DRV_NVIDIA'
_vidix_drv_nvidia=no
_def_vidix_drv_pm2='#undef CONFIG_VIDIX_DRV_PM2'
_vidix_drv_pm2=no
_def_vidix_drv_pm3='#undef CONFIG_VIDIX_DRV_PM3'
_vidix_drv_pm3=no
_def_vidix_drv_radeon='#undef CONFIG_VIDIX_DRV_RADEON'
_vidix_drv_radeon=no
_def_vidix_drv_rage128='#undef CONFIG_VIDIX_DRV_RAGE128'
_vidix_drv_rage128=no
_def_vidix_drv_s3='#undef CONFIG_VIDIX_DRV_S3'
_vidix_drv_s3=no
_def_vidix_drv_sh_veu='#undef CONFIG_VIDIX_DRV_SH_VEU'
_vidix_drv_sh_veu=no
_def_vidix_drv_sis='#undef CONFIG_VIDIX_DRV_SIS'
_vidix_drv_sis=no
_def_vidix_drv_unichrome='#undef CONFIG_VIDIX_DRV_UNICHROME'
_vidix_drv_unichrome=no
if test "$_vidix" = auto ; then
  _vidix=no
  x86 && (linux || freebsd || netbsd || openbsd || dragonfly || sunos || win32) \
    && _vidix=yes
  (ppc || alpha) && linux && _vidix=yes
fi
echores "$_vidix"

if test "$_vidix" = yes ; then
  _def_vidix='#define CONFIG_VIDIX 1'
  _vomodules="cvidix $_vomodules"
  test "$_vidix_drivers" || _vidix_drivers="cyberblade ivtv mach64 mga mga_crtc2 nvidia pm2 pm3 radeon rage128 s3 sh_veu sis unichrome"
  test $_ivtv = "yes" || _vidix_drivers=`echo $_vidix_drivers | sed s/ivtv//`

  # some vidix drivers are architecture and os specific, discard them elsewhere
  x86 || _vidix_drivers=`echo $_vidix_drivers | sed -e s/cyberblade// -e s/sis// -e s/unichrome// -e s/s3//`
  (test $host_arch = "sh" && linux) || _vidix_drivers=`echo $_vidix_drivers | sed s/sh_veu//`

  for driver in $_vidix_drivers ; do
    uc_driver=`echo $driver | tr '[a-z]' '[A-Z]'`
    eval _vidix_drv_${driver}=yes
    eval _def_vidix_drv_${driver}=\"\#define CONFIG_VIDIX_DRV_${uc_driver} 1\"
  done

  echocheck "VIDIX PCI device name database"
  echores "$_vidix_pcidb"
  if test "$_vidix_pcidb" = yes ; then
    _vidix_pcidb_val=1
  else
    _vidix_pcidb_val=0
  fi

  echocheck "VIDIX dhahelper support"
  test "$_dhahelper" = yes && cflags_dhahelper=-DCONFIG_DHAHELPER
  echores "$_dhahelper"

  echocheck "VIDIX svgalib_helper support"
  test "$_svgalib_helper" = yes && cflags_svgalib_helper=-DCONFIG_SVGAHELPER
  echores "$_svgalib_helper"

else
  _novomodules="cvidix $_novomodules"
fi

if test "$_vidix" = yes && win32; then
  winvidix=yes
  _vomodules="winvidix $_vomodules"
  _libs_mplayer="$_libs_mplayer -lgdi32"
else
  _novomodules="winvidix $_novomodules"
fi
if test "$_vidix" = yes && test "$_x11" = yes; then
  xvidix=yes
  _vomodules="xvidix $_vomodules"
else
  _novomodules="xvidix $_novomodules"
fi

echocheck "/dev/mga_vid"
if test "$_mga" = auto ; then
  _mga=no
  test -c /dev/mga_vid && _mga=yes
fi
if test "$_mga" = yes ; then
  _def_mga='#define CONFIG_MGA 1'
  _vomodules="mga $_vomodules"
else
  _def_mga='#undef CONFIG_MGA'
  _novomodules="mga $_novomodules"
fi
echores "$_mga"


echocheck "xmga"
if test "$_xmga" = auto ; then
  _xmga=no
  test "$_x11" = yes && test "$_mga" = yes && _xmga=yes
fi
if test "$_xmga" = yes ; then
  _def_xmga='#define CONFIG_XMGA 1'
  _vomodules="xmga $_vomodules"
else
  _def_xmga='#undef CONFIG_XMGA'
  _novomodules="xmga $_novomodules"
fi
echores "$_xmga"


echocheck "GGI"
if test "$_ggi" = auto ; then
  cat > $TMPC << EOF
#include <ggi/ggi.h>
int main(void) { ggiInit(); return 0; }
EOF
  _ggi=no
  cc_check -lggi && _ggi=yes
fi
if test "$_ggi" = yes ; then
  _def_ggi='#define CONFIG_GGI 1'
  _libs_mplayer="$_libs_mplayer -lggi"
  _vomodules="ggi $_vomodules"
else
  _def_ggi='#undef CONFIG_GGI'
  _novomodules="ggi $_novomodules"
fi
echores "$_ggi"

echocheck "GGI extension: libggiwmh"
if test "$_ggiwmh" = auto ; then
  _ggiwmh=no
  cat > $TMPC << EOF
#include <ggi/ggi.h>
#include <ggi/wmh.h>
int main(void) { ggiInit(); ggiWmhInit(); return 0; }
EOF
  cc_check -lggi -lggiwmh && _ggiwmh=yes
fi
# needed to get right output on obscure combination
# like --disable-ggi --enable-ggiwmh
if test "$_ggi" = yes && test "$_ggiwmh" = yes ; then
  _def_ggiwmh='#define CONFIG_GGIWMH 1'
  _libs_mplayer="$_libs_mplayer -lggiwmh"
else
  _ggiwmh=no
  _def_ggiwmh='#undef CONFIG_GGIWMH'
fi
echores "$_ggiwmh"


echocheck "AA"
if test "$_aa" = auto ; then
  cat > $TMPC << EOF
#include <aalib.h>
extern struct aa_hardware_params aa_defparams;
extern struct aa_renderparams aa_defrenderparams;
int main(void) {
aa_context *c;
aa_renderparams *p;
(void) aa_init(0, 0, 0);
c = aa_autoinit(&aa_defparams);
p = aa_getrenderparams();
aa_autoinitkbd(c,0);
return 0; }
EOF
  _aa=no
  for _ld_tmp in "-laa" ; do
    cc_check $_ld_tmp && _libs_mplayer="$_libs_mplayer $_ld_tmp" && _aa=yes && break
  done
fi
if test "$_aa" = yes ; then
  _def_aa='#define CONFIG_AA 1'
  if cygwin ; then
    _libs_mplayer="$_libs_mplayer `aalib-config --libs | cut -d " " -f 2,5,6`"
  fi
  _vomodules="aa $_vomodules"
else
  _def_aa='#undef CONFIG_AA'
  _novomodules="aa $_novomodules"
fi
echores "$_aa"


echocheck "CACA"
if test "$_caca" = auto ; then
  _caca=no
  if ( caca-config --version ) >> "$TMPLOG" 2>&1 ; then
  cat > $TMPC << EOF
#include <caca.h>
#ifdef CACA_API_VERSION_1
  #include <caca0.h>
#endif
int main(void) { (void) caca_init(); return 0; }
EOF
  cc_check `caca-config --libs` && _caca=yes
  fi
fi
if test "$_caca" = yes ; then
  _def_caca='#define CONFIG_CACA 1'
  _inc_extra="$_inc_extra `caca-config --cflags`"
  _libs_mplayer="$_libs_mplayer `caca-config --libs`"
  _vomodules="caca $_vomodules"
else
  _def_caca='#undef CONFIG_CACA'
  _novomodules="caca $_novomodules"
fi
echores "$_caca"


echocheck "SVGAlib"
if test "$_svga" = auto ; then
  cat > $TMPC << EOF
#include <vga.h>
int main(void) { return 0; }
EOF
  _svga=no
  cc_check -lvga $_ld_lm && _svga=yes
fi
if test "$_svga" = yes ; then
  _def_svga='#define CONFIG_SVGALIB 1'
  _libs_mplayer="$_libs_mplayer -lvga"
  _vomodules="svga $_vomodules"
else
  _def_svga='#undef CONFIG_SVGALIB'
  _novomodules="svga $_novomodules"
fi
echores "$_svga"


echocheck "FBDev"
if test "$_fbdev" = auto ; then
  _fbdev=no
  linux && _fbdev=yes
fi
if test "$_fbdev" = yes ; then
  _def_fbdev='#define CONFIG_FBDEV 1'
  _vomodules="fbdev $_vomodules"
else
  _def_fbdev='#undef CONFIG_FBDEV'
  _novomodules="fbdev $_novomodules"
fi
echores "$_fbdev"



echocheck "DVB"
if test "$_dvb" = auto ; then
  _dvb=no
cat >$TMPC << EOF
#include <poll.h>
#include <sys/ioctl.h>
#include <stdio.h>
#include <time.h>
#include <unistd.h>
#include <ost/dmx.h>
#include <ost/frontend.h>
#include <ost/sec.h>
#include <ost/video.h>
#include <ost/audio.h>
int main(void) {return 0;}
EOF
  for _inc_tmp in "" "-I/usr/src/DVB/ost/include" ; do
    cc_check $_inc_tmp && _dvb=yes && \
     _inc_extra="$_inc_extra $_inc_tmp" && break
  done
fi
echores "$_dvb"
if test "$_dvb" = yes ; then
  _def_dvb='#define CONFIG_DVB 1'
  _def_dvbin='#define CONFIG_DVBIN 1'
  _aomodules="mpegpes(dvb) $_aomodules"
  _vomodules="mpegpes(dvb) $_vomodules"
fi

echocheck "DVB HEAD"
if test "$_dvbhead" = auto ; then
  _dvbhead=no

cat >$TMPC << EOF
#include <poll.h>
#include <sys/ioctl.h>
#include <stdio.h>
#include <time.h>
#include <unistd.h>
#include <linux/dvb/dmx.h>
#include <linux/dvb/frontend.h>
#include <linux/dvb/video.h>
#include <linux/dvb/audio.h>
int main(void) {return 0;}
EOF
  for _inc_tmp in "" "-I/usr/src/DVB/include" ; do
    cc_check $_inc_tmp && _dvbhead=yes && \
      _inc_extra="$_inc_extra $_inc_tmp" && break
  done
fi
echores "$_dvbhead"
if test "$_dvbhead" = yes ; then
  _def_dvb='#define CONFIG_DVB 1'
  _def_dvb_head='#define CONFIG_DVB_HEAD 1'
  _def_dvbin='#define CONFIG_DVBIN 1'
  _aomodules="mpegpes(dvb) $_aomodules"
  _vomodules="mpegpes(dvb) $_vomodules"
fi

if test "$_dvbhead" = no && test "$_dvb" = no ; then
  _def_dvb='#undef CONFIG_DVB'
  _def_dvb_head='#undef CONFIG_DVB_HEAD'
  _def_dvbin='#undef CONFIG_DVBIN '
  _aomodules="mpegpes(file) $_aomodules"
  _vomodules="mpegpes(file) $_vomodules"
fi

if test "$_dvb" = yes || test "$_dvbhead" = yes ; then
    _dvbin=yes
    _inputmodules="dvb $_inputmodules"
else
    _dvbin=no
    _noinputmodules="dvb $_noinputmodules"
fi




echocheck "PNG support"
if test "$_png" = auto ; then
  _png=no
  if irix ; then
    # Don't check for -lpng on irix since it has its own libpng
    # incompatible with the GNU libpng
    _res_comment="disabled on irix (not GNU libpng)"
  else
cat > $TMPC << EOF
#include <png.h>
#include <string.h>
int main(void) {
  printf("png.h : %s\n", PNG_LIBPNG_VER_STRING);
  printf("libpng: %s\n", png_libpng_ver);
  return strcmp(PNG_LIBPNG_VER_STRING, png_libpng_ver);
}
EOF
    if cc_check -lpng -lz $_ld_lm ; then
      if tmp_run ; then
        _png=yes
      else
        _res_comment="mismatch of library and header versions"
      fi
    fi
  fi
fi
echores "$_png"
if test "$_png" = yes ; then
  _def_png='#define CONFIG_PNG 1'
  _ld_extra="$_ld_extra -lpng -lz"
  _vomodules="png $_vomodules"
else
  _def_png='#undef CONFIG_PNG'
  _novomodules="png $_novomodules"
fi

echocheck "MNG support"
if test "$_mng" = auto ; then
  _mng=no
  cat > $TMPC << EOF
#include <libmng.h>
int main(void) {
  const char * p_ver = mng_version_text();
  return !p_ver || p_ver[0] == 0;
}
EOF
  if cc_check -lmng -lz $_ld_lm ; then
    _mng=yes
  fi
fi
echores "$_mng"
if test "$_mng" = yes ; then
  _def_mng='#define CONFIG_MNG 1'
  _ld_extra="$_ld_extra -lmng -lz"
else
  _def_mng='#undef CONFIG_MNG'
fi

echocheck "JPEG support"
if test "$_jpeg" = auto ; then
  _jpeg=no
cat > $TMPC << EOF
#include <stdio.h>
#include <stdlib.h>
#include <setjmp.h>
#include <string.h>
#include <jpeglib.h>
int main(void) { return 0; }
EOF
    if cc_check -ljpeg $_ld_lm ; then
      if tmp_run ; then
        _jpeg=yes
      fi
    fi
fi
echores "$_jpeg"

if test "$_jpeg" = yes ; then
  _def_jpeg='#define CONFIG_JPEG 1'
  _vomodules="jpeg $_vomodules"
  _ld_extra="$_ld_extra -ljpeg"
else
  _def_jpeg='#undef CONFIG_JPEG'
  _novomodules="jpeg $_novomodules"
fi



echocheck "PNM support"
if test "$_pnm" = yes; then
  _def_pnm="#define CONFIG_PNM 1"
  _vomodules="pnm $_vomodules"
else
  _def_pnm="#undef CONFIG_PNM"
  _novomodules="pnm $_novomodules"
fi
echores "$_pnm"



echocheck "GIF support"
# This is to appease people who want to force gif support.
# If it is forced to yes, then we still do checks to determine
# which gif library to use.
if test "$_gif" = yes ; then
  _force_gif=yes
  _gif=auto
fi

if test "$_gif" = auto ; then
  _gif=no
cat > $TMPC << EOF
#include <gif_lib.h>
int main(void) { return 0; }
EOF
  for _ld_gif in "-lungif" "-lgif" ; do
    cc_check $_ld_gif && tmp_run && _gif=yes && break
  done
fi

# If no library was found, and the user wants support forced,
# then we force it on with libgif, as this is the safest
# assumption IMHO.  (libungif & libregif both create symbolic
# links to libgif.  We also assume that no x11 support is needed,
# because if you are forcing this, then you _should_ know what
# you are doing.  [ Besides, package maintainers should never
# have compiled x11 deps into libungif in the first place. ] )
# </rant>
#   --Joey
if test "$_force_gif" = yes && test "$_gif" = no ; then
  _gif=yes
  _ld_gif="-lgif"
fi

if test "$_gif" = yes ; then
  _def_gif='#define CONFIG_GIF 1'
  _codecmodules="gif $_codecmodules"
  _vomodules="gif89a $_vomodules"
  _res_comment="old version, some encoding functions disabled"
  _def_gif_4='#undef CONFIG_GIF_4'
  _ld_extra="$_ld_extra $_ld_gif"

  cat > $TMPC << EOF
#include <signal.h>
#include <gif_lib.h>
void catch() { exit(1); }
int main(void) {
  signal(SIGSEGV, catch);  // catch segfault
  printf("EGifPutExtensionFirst is at address %p\n", EGifPutExtensionFirst);
  EGifSetGifVersion("89a");   // this will segfault a buggy gif lib.
  return 0;
}
EOF
  if cc_check "$_ld_gif" && tmp_run ; then
    _def_gif_4='#define CONFIG_GIF_4 1'
    _res_comment=""
  fi
else
  _def_gif='#undef CONFIG_GIF'
  _def_gif_4='#undef CONFIG_GIF_4'
  _novomodules="gif89a $_novomodules"
  _nocodecmodules="gif $_nocodecmodules"
fi
echores "$_gif"


case "$_gif" in yes*)
  echocheck "broken giflib workaround"
  _def_gif_tvt_hack='#define CONFIG_GIF_TVT_HACK 1'

  cat > $TMPC << EOF
#include <gif_lib.h>
int main(void) {
  GifFileType gif;
  printf("UserData is at address %p\n", gif.UserData);
  return 0;
}
EOF
  if cc_check "$_ld_gif" && tmp_run ; then
    _def_gif_tvt_hack='#undef CONFIG_GIF_TVT_HACK'
    echores "disabled"
  else
    echores "enabled"
  fi
  ;;
esac


echocheck "VESA support"
if test "$_vesa" = auto ; then
  cat > $TMPC << EOF
#include <vbe.h>
int main(void) { vbeVersion(); return 0; }
EOF
  _vesa=no
  cc_check -lvbe -llrmi && _vesa=yes
fi
if test "$_vesa" = yes ; then
  _def_vesa='#define CONFIG_VESA 1'
  _libs_mplayer="$_libs_mplayer -lvbe -llrmi"
  _vomodules="vesa $_vomodules"
else
  _def_vesa='#undef CONFIG_VESA'
  _novomodules="vesa $_novomodules"
fi
echores "$_vesa"

#################
# VIDEO + AUDIO #
#################


echocheck "SDL"
if test -z "$_sdlconfig" ; then
  if ( sdl-config --version ) >>"$TMPLOG" 2>&1 ; then
    _sdlconfig="sdl-config"
  elif ( sdl11-config --version ) >>"$TMPLOG" 2>&1 ; then
    _sdlconfig="sdl11-config"
  else
    _sdlconfig=false
  fi
fi
if test "$_sdl" = auto || test "$_sdl" = yes ; then
  cat > $TMPC << EOF
#include <SDL.h>
int main(void) {
  SDL_Init(SDL_INIT_VIDEO|SDL_INIT_NOPARACHUTE);
  return 0;
}
EOF
  _sdl=no
  if "$_sdlconfig" --version >>"$TMPLOG" 2>&1 ; then
    if cc_check `$_sdlconfig --cflags` `$_sdlconfig --libs` >>"$TMPLOG" 2>&1 ; then
      _sdlversion=`$_sdlconfig --version | sed 's/[^0-9]//g'`
        if test "$_sdlversion" -gt 116 ; then
          if test "$_sdlversion" -lt 121 ; then
            _def_sdlbuggy='#define BUGGY_SDL'
          else
            _def_sdlbuggy='#undef BUGGY_SDL'
          fi
          _sdl=yes
        fi
     fi
  fi
fi
if test "$_sdl" = yes ; then
  _def_sdl='#define CONFIG_SDL 1'
  if cygwin ; then
    _libs_mplayer="$_libs_mplayer `$_sdlconfig --libs | cut -d " " -f 1,4,6 | sed s/no-cygwin/cygwin/`"
    _inc_extra="$_inc_extra `$_sdlconfig --cflags | cut -d " " -f 1,5,6 | sed s/no-cygwin/cygwin/`"
  elif mingw32 ; then
    _libs_mplayer="$_libs_mplayer `$_sdlconfig --libs | sed -e s/-mwindows// -e s/-lmingw32//`"
    _inc_extra="$_inc_extra `$_sdlconfig --cflags | sed s/-Dmain=SDL_main//`"
  else
    _libs_mplayer="$_libs_mplayer `$_sdlconfig --libs`"
    _inc_extra="$_inc_extra `$_sdlconfig --cflags | sed s/-D_GNU_SOURCE=1//`"
  fi
  _vomodules="sdl $_vomodules"
  _aomodules="sdl $_aomodules"
  _res_comment="using $_sdlconfig"
else
  _def_sdl='#undef CONFIG_SDL'
  _novomodules="sdl $_novomodules"
  _noaomodules="sdl $_noaomodules"
fi
echores "$_sdl"


if win32; then

echocheck "Windows waveout"
if test "$_win32waveout" = auto ; then
  cat > $TMPC << EOF
#include <windows.h>
#include <mmsystem.h>
int main(void) { return 0; }
EOF
  _win32waveout=no
  cc_check -lwinmm && _win32waveout=yes
fi
if test "$_win32waveout" = yes ; then
  _def_win32waveout='#define CONFIG_WIN32WAVEOUT 1'
  _libs_mplayer="$_libs_mplayer -lwinmm"
  _aomodules="win32 $_aomodules"
else
  _def_win32waveout='#undef CONFIG_WIN32WAVEOUT'
  _noaomodules="win32 $_noaomodules"
fi
echores "$_win32waveout"

echocheck "Direct3D"
if test "$_direct3d" = auto ; then
  cat > $TMPC << EOF
#include <windows.h>
#include <d3d9.h>
int main(void) { return 0; }
EOF
  _direct3d=no
  cc_check -ld3d9 && _direct3d=yes
fi
if test "$_direct3d" = yes ; then
  _def_direct3d='#define CONFIG_DIRECT3D 1'
  _libs_mplayer="$_libs_mplayer -ld3d9"
  _vomodules="direct3d $_vomodules"
else
  _def_direct3d='#undef CONFIG_DIRECT3D'
  _novomodules="direct3d $_novomodules"
fi
echores "$_direct3d"

echocheck "Directx"
if test "$_directx" = auto ; then
  cat > $TMPC << EOF
#include <windows.h>
#include <ddraw.h>
#include <dsound.h>
int main(void) { return 0; }
EOF
  _directx=no
  cc_check -lgdi32 && _directx=yes
fi
if test "$_directx" = yes ; then
  _def_directx='#define CONFIG_DIRECTX 1'
  _libs_mplayer="$_libs_mplayer -lgdi32"
  _vomodules="directx $_vomodules"
  _aomodules="dsound $_aomodules"
else
  _def_directx='#undef CONFIG_DIRECTX'
  _novomodules="directx $_novomodules"
  _noaomodules="dsound $_noaomodules"
fi
echores "$_directx"

fi #if win32; then


echocheck "DXR2"
if test "$_dxr2" = auto; then
  _dxr2=no
    cat > $TMPC << EOF
#include <dxr2ioctl.h>
int main(void) { return 0; }
EOF
  for _inc_tmp in "" -I/usr/local/include/dxr2 -I/usr/include/dxr2; do
    cc_check $_inc_tmp && _dxr2=yes && \
     _inc_extra="$_inc_extra $_inc_tmp" && break
  done
fi
if test "$_dxr2" = yes; then
  _def_dxr2='#define CONFIG_DXR2 1'
  _aomodules="dxr2 $_aomodules"
  _vomodules="dxr2 $_vomodules"
else
  _def_dxr2='#undef CONFIG_DXR2'
  _noaomodules="dxr2 $_noaomodules"
  _novomodules="dxr2 $_novomodules"
fi
echores "$_dxr2"

echocheck "DXR3/H+"
if test "$_dxr3" = auto ; then
  cat > $TMPC << EOF
#include <linux/em8300.h>
int main(void) { return 0; }
EOF
  _dxr3=no
  cc_check && _dxr3=yes
fi
if test "$_dxr3" = yes ; then
  _def_dxr3='#define CONFIG_DXR3 1'
  _vomodules="dxr3 $_vomodules"
else
  _def_dxr3='#undef CONFIG_DXR3'
  _novomodules="dxr3 $_novomodules"
fi
echores "$_dxr3"


echocheck "IVTV TV-Out (pre linux-2.6.24)"
if test "$_ivtv" = auto ; then
  cat > $TMPC << EOF
#include <stdlib.h>
#include <inttypes.h>
#include <linux/types.h>
#include <linux/videodev2.h>
#include <linux/ivtv.h>
#include <sys/ioctl.h>
int main(void) {
struct ivtv_cfg_stop_decode sd;
struct ivtv_cfg_start_decode sd1;
ioctl(0, IVTV_IOC_START_DECODE, &sd1);
ioctl(0, IVTV_IOC_STOP_DECODE, &sd);
return 0; }
EOF
  _ivtv=no
  cc_check && _ivtv=yes
fi
if test "$_ivtv" = yes ; then
  _def_ivtv='#define CONFIG_IVTV 1'
  _vomodules="ivtv $_vomodules"
  _aomodules="ivtv $_aomodules"
else
  _def_ivtv='#undef CONFIG_IVTV'
  _novomodules="ivtv $_novomodules"
  _noaomodules="ivtv $_noaomodules"
fi
echores "$_ivtv"


echocheck "V4L2 MPEG Decoder"
if test "$_v4l2" = auto ; then
  cat > $TMPC << EOF
#include <stdlib.h>
#include <inttypes.h>
#include <linux/types.h>
#include <linux/videodev2.h>
#include <linux/version.h>
int main(void) {
#if LINUX_VERSION_CODE < KERNEL_VERSION(2,6,22)
#error kernel headers too old, need 2.6.22
  bad_kernel_version();
#endif
  struct v4l2_ext_controls ctrls;
  ctrls.ctrl_class = V4L2_CTRL_CLASS_MPEG;
  return 0;
}
EOF
  _v4l2=no
  cc_check && _v4l2=yes
fi
if test "$_v4l2" = yes ; then
  _def_v4l2='#define CONFIG_V4L2_DECODER 1'
  _vomodules="v4l2 $_vomodules"
  _aomodules="v4l2 $_aomodules"
else
  _def_v4l2='#undef CONFIG_V4L2_DECODER'
  _novomodules="v4l2 $_novomodules"
  _noaomodules="v4l2 $_noaomodules"
fi
echores "$_v4l2"



#########
# AUDIO #
#########


echocheck "OSS Audio"
if test "$_ossaudio" = auto ; then
  cat > $TMPC << EOF
#include <sys/ioctl.h>
#include <$_soundcard_header>
int main(void) { int arg = SNDCTL_DSP_SETFRAGMENT; return 0; }
EOF
  _ossaudio=no
  cc_check && _ossaudio=yes
fi
if test "$_ossaudio" = yes ; then
  _def_ossaudio='#define CONFIG_OSS_AUDIO 1'
  _aomodules="oss $_aomodules"
  if test "$_linux_devfs" = yes; then
    _def_ossaudio_devdsp='#define PATH_DEV_DSP "/dev/sound/dsp"'
    _def_ossaudio_devmixer='#define PATH_DEV_MIXER "/dev/sound/mixer"'
  else
     cat > $TMPC << EOF
#include <sys/ioctl.h>
#include <$_soundcard_header>
#ifdef OPEN_SOUND_SYSTEM
int main(void) { return 0; }
#else
#error Not the real thing
#endif
EOF
     _real_ossaudio=no
     cc_check && _real_ossaudio=yes
     if test "$_real_ossaudio" = yes; then
       _def_ossaudio_devdsp='#define PATH_DEV_DSP "/dev/dsp"'
     elif netbsd || openbsd ; then
       _def_ossaudio_devdsp='#define PATH_DEV_DSP "/dev/sound"'
       _ld_extra="$_ld_extra -lossaudio"
     else
       _def_ossaudio_devdsp='#define PATH_DEV_DSP "/dev/dsp"'
     fi
    _def_ossaudio_devmixer='#define PATH_DEV_MIXER "/dev/mixer"'
  fi
else
  _def_ossaudio='#undef CONFIG_OSS_AUDIO'
  _def_ossaudio_devdsp='#define PATH_DEV_DSP ""'
  _def_ossaudio_devmixer='#define PATH_DEV_MIXER ""'
  _noaomodules="oss $_noaomodules"
fi
echores "$_ossaudio"


echocheck "aRts"
if test "$_arts" = auto ; then
  _arts=no
  if ( artsc-config --version ) >> "$TMPLOG" 2>&1 ; then

cat > $TMPC << EOF
#include <artsc.h>
int main(void) { return 0; }
EOF
cc_check `artsc-config --libs` `artsc-config --cflags` && tmp_run && _arts=yes

  fi
fi

if test "$_arts" = yes ; then
  _def_arts='#define CONFIG_ARTS 1'
  _aomodules="arts $_aomodules"
  _libs_mplayer="$_libs_mplayer `artsc-config --libs`"
  _inc_extra="$_inc_extra `artsc-config --cflags`"
else
  _noaomodules="arts $_noaomodules"
fi
echores "$_arts"


echocheck "EsounD"
if test "$_esd" = auto ; then
  _esd=no
  if ( esd-config --version ) >> "$TMPLOG" 2>&1 ; then

cat > $TMPC << EOF
#include <esd.h>
int main(void) { int fd = esd_open_sound("test"); return fd; }
EOF
cc_check `esd-config --libs` `esd-config --cflags` && _esd=yes

  fi
fi
echores "$_esd"

if test "$_esd" = yes ; then
  _def_esd='#define CONFIG_ESD 1'
  _aomodules="esd $_aomodules"
  _libs_mplayer="$_libs_mplayer `esd-config --libs`"
  _inc_extra="$_inc_extra `esd-config --cflags`"

  echocheck "esd_get_latency()"
  cat > $TMPC << EOF
#include <esd.h>
int main(void) { return esd_get_latency(0); }
EOF
  cc_check `esd-config --libs` `esd-config --cflags` && _esd_latency=yes && _def_esd_latency='#define CONFIG_ESD_LATENCY'
  echores "$_esd_latency"
else
  _def_esd='#undef CONFIG_ESD'
  _def_esd_latency='#undef CONFIG_ESD_LATENCY'
  _noaomodules="esd $_noaomodules"
fi


echocheck "NAS"
if test "$_nas" = auto ; then
  cat > $TMPC << EOF
#include <audio/audiolib.h>
int main(void) { return 0; }
EOF
  _nas=no
  cc_check $_ld_lm -laudio -lXt && _nas=yes
fi
if test "$_nas" = yes ; then
  _def_nas='#define CONFIG_NAS 1'
  _libs_mplayer="$_libs_mplayer -laudio -lXt"
  _aomodules="nas $_aomodules"
else
  _noaomodules="nas $_noaomodules"
  _def_nas='#undef CONFIG_NAS'
fi
echores "$_nas"


echocheck "pulse"
if test "$_pulse" = auto ; then
  _pulse=no
  if $_pkg_config --exists 'libpulse >= 0.9' ; then

cat > $TMPC << EOF
#include <pulse/pulseaudio.h>
int main(void) { return 0; }
EOF
cc_check `$_pkg_config --libs --cflags libpulse` && tmp_run && _pulse=yes

  fi
fi
echores "$_pulse"

if test "$_pulse" = yes ; then
  _def_pulse='#define CONFIG_PULSE 1'
  _aomodules="pulse $_aomodules"
  _libs_mplayer="$_libs_mplayer `$_pkg_config --libs libpulse`"
  _inc_extra="$_inc_extra `$_pkg_config --cflags libpulse`"
else
  _def_pulse='#undef CONFIG_PULSE'
  _noaomodules="pulse $_noaomodules"
fi


echocheck "JACK"
if test "$_jack" = auto ; then
  _jack=yes

cat > $TMPC << EOF
#include <jack/jack.h>
int main(void) { jack_client_open("test", JackUseExactName, NULL); return 0; }
EOF
  if cc_check -ljack ; then
    _libs_mplayer="$_libs_mplayer -ljack"
  elif cc_check `$_pkg_config --libs --cflags --silence-errors jack` ; then
    _libs_mplayer="$_libs_mplayer `$_pkg_config --libs jack`"
    _inc_extra="$_inc_extra "`$_pkg_config --cflags jack`""
  else
    _jack=no
  fi
fi

if test "$_jack" = yes ; then
  _def_jack='#define CONFIG_JACK 1'
  _aomodules="jack $_aomodules"
else
  _noaomodules="jack $_noaomodules"
fi
echores "$_jack"

echocheck "OpenAL"
if test "$_openal" = auto ; then
  _openal=no
cat > $TMPC << EOF
#ifdef OPENAL_AL_H
#include <OpenAL/al.h>
#else
#include <AL/al.h>
#endif
int main(void) {
  alSourceQueueBuffers(0, 0, 0);
//  alGetSourcei(0, AL_SAMPLE_OFFSET, 0);
  return 0;
}
EOF
  for I in "-lopenal" "-lopenal32" "-framework OpenAL" ; do
    cc_check $I && _openal=yes && break
    cc_check -DOPENAL_AL_H=1 $I && _def_openal_h='#define OPENAL_AL_H 1' && _openal=yes && break
  done
  test "$_openal" = yes && _libs_mplayer="$_libs_mplayer $I"
fi
if test "$_openal" = yes ; then
  _def_openal='#define CONFIG_OPENAL 1'
  _aomodules="openal $_aomodules"
else
  _noaomodules="openal $_noaomodules"
fi
echores "$_openal"

echocheck "ALSA audio"
if test "$_alloca" != yes ; then
  _alsa=no
  _res_comment="alloca missing"
fi
if test "$_alsa" != no ; then
  _alsa=no
  cat > $TMPC << EOF
#include <sys/time.h>
#include <sys/asoundlib.h>
#if !((SND_LIB_MAJOR == 0) && (SND_LIB_MINOR == 5))
#error "alsa version != 0.5.x"
#endif
int main(void) { return 0; }
EOF
  cc_check -lasound $_ld_dl $_ld_pthread && _alsaver='0.5.x'

  cat > $TMPC << EOF
#include <sys/time.h>
#include <sys/asoundlib.h>
#if !((SND_LIB_MAJOR == 0) && (SND_LIB_MINOR == 9))
#error "alsa version != 0.9.x"
#endif
int main(void) { return 0; }
EOF
  cc_check -lasound $_ld_dl $_ld_pthread && _alsaver='0.9.x-sys'
  cat > $TMPC << EOF
#include <sys/time.h>
#include <alsa/asoundlib.h>
#if !((SND_LIB_MAJOR == 0) && (SND_LIB_MINOR == 9))
#error "alsa version != 0.9.x"
#endif
int main(void) { return 0; }
EOF
  cc_check -lasound $_ld_dl $_ld_pthread && _alsaver='0.9.x-alsa'

  cat > $TMPC << EOF
#include <sys/time.h>
#include <sys/asoundlib.h>
#if !((SND_LIB_MAJOR == 1) && (SND_LIB_MINOR == 0))
#error "alsa version != 1.0.x"
#endif
int main(void) { return 0; }
EOF
  cc_check -lasound $_ld_dl $_ld_pthread && _alsaver='1.0.x-sys'
  cat > $TMPC << EOF
#include <sys/time.h>
#include <alsa/asoundlib.h>
#if !((SND_LIB_MAJOR == 1) && (SND_LIB_MINOR == 0))
#error "alsa version != 1.0.x"
#endif
int main(void) { return 0; }
EOF
  cc_check -lasound $_ld_dl $_ld_pthread && _alsaver='1.0.x-alsa'
fi
_def_alsa='#undef CONFIG_ALSA'
_def_alsa5='#undef CONFIG_ALSA5'
_def_alsa9='#undef CONFIG_ALSA9'
_def_alsa1x='#undef CONFIG_ALSA1X'
def_sys_asoundlib_h='#undef HAVE_SYS_ASOUNDLIB_H'
def_alsa_asoundlib_h='#undef HAVE_ALSA_ASOUNDLIB_H'
if test "$_alsaver" ; then
  _alsa=yes
  if test "$_alsaver" = '0.5.x' ; then
    _alsa5=yes
    _aomodules="alsa5 $_aomodules"
    _def_alsa5='#define CONFIG_ALSA5 1'
    def_sys_asoundlib_h='#define HAVE_SYS_ASOUNDLIB_H 1'
    _res_comment="using alsa 0.5.x and sys/asoundlib.h"
  elif test "$_alsaver" = '0.9.x-sys' ; then
    _alsa9=yes
    _aomodules="alsa $_aomodules"
    _def_alsa='#define CONFIG_ALSA 1'
    _def_alsa9='#define CONFIG_ALSA9 1'
    def_sys_asoundlib_h='#define HAVE_SYS_ASOUNDLIB_H 1'
    _res_comment="using alsa 0.9.x and sys/asoundlib.h"
  elif test "$_alsaver" = '0.9.x-alsa' ; then
    _alsa9=yes
    _aomodules="alsa $_aomodules"
    _def_alsa='#define CONFIG_ALSA 1'
    _def_alsa9='#define CONFIG_ALSA9 1'
    def_alsa_asoundlib_h='#define HAVE_ALSA_ASOUNDLIB_H 1'
    _res_comment="using alsa 0.9.x and alsa/asoundlib.h"
  elif test "$_alsaver" = '1.0.x-sys' ; then
    _alsa1x=yes
    _aomodules="alsa $_aomodules"
    _def_alsa='#define CONFIG_ALSA 1'
    _def_alsa1x="#define CONFIG_ALSA1X 1"
    def_alsa_asoundlib_h='#define HAVE_SYS_ASOUNDLIB_H 1'
    _res_comment="using alsa 1.0.x and sys/asoundlib.h"
  elif test "$_alsaver" = '1.0.x-alsa' ; then
    _alsa1x=yes
    _aomodules="alsa $_aomodules"
    _def_alsa='#define CONFIG_ALSA 1'
    _def_alsa1x="#define CONFIG_ALSA1X 1"
    def_alsa_asoundlib_h='#define HAVE_ALSA_ASOUNDLIB_H 1'
    _res_comment="using alsa 1.0.x and alsa/asoundlib.h"
  else
    _alsa=no
    _res_comment="unknown version"
  fi
  _ld_extra="$_ld_extra -lasound $_ld_dl $_ld_pthread"
else
  _noaomodules="alsa $_noaomodules"
fi
echores "$_alsa"


echocheck "Sun audio"
if test "$_sunaudio" = auto ; then
  cat > $TMPC << EOF
#include <sys/types.h>
#include <sys/audioio.h>
int main(void) { audio_info_t info; AUDIO_INITINFO(&info); return 0; }
EOF
  _sunaudio=no
  cc_check && _sunaudio=yes
fi
if test "$_sunaudio" = yes ; then
  _def_sunaudio='#define CONFIG_SUN_AUDIO 1'
  _aomodules="sun $_aomodules"
else
  _def_sunaudio='#undef CONFIG_SUN_AUDIO'
  _noaomodules="sun $_noaomodules"
fi
echores "$_sunaudio"


def_mlib='#define CONFIG_MLIB 0'
if sunos; then
echocheck "Sun mediaLib"
if test "$_mlib" = auto ; then
  _mlib=no
  cat > $TMPC << EOF
#include <mlib.h>
int main(void) { mlib_VideoColorYUV2ABGR420(0,0,0,0,0,0,0,0,0); return 0; }
EOF
  cc_check -lmlib && _mlib=yes && def_mlib='#define CONFIG_MLIB 1'
fi
echores "$_mlib"
fi #if sunos


if irix; then
echocheck "SGI audio"
if test "$_sgiaudio" = auto ; then
  # check for SGI audio
  cat > $TMPC << EOF
#include <dmedia/audio.h>
int main(void) { return 0; }
EOF
  _sgiaudio=no
  cc_check && _sgiaudio=yes
fi
if test "$_sgiaudio" = "yes" ; then
  _def_sgiaudio='#define CONFIG_SGI_AUDIO 1'
  _libs_mplayer="$_libs_mplayer -laudio"
  _aomodules="sgi $_aomodules"
else
  _def_sgiaudio='#undef CONFIG_SGI_AUDIO'
  _noaomodules="sgi $_noaomodules"
fi
echores "$_sgiaudio"
fi #if irix


# set default CD/DVD devices
if win32 || os2 ; then
  default_cdrom_device="D:"
elif darwin ; then
  default_cdrom_device="/dev/disk1"
elif dragonfly ; then
  default_cdrom_device="/dev/cd0"
elif freebsd ; then
  default_cdrom_device="/dev/acd0"
elif openbsd ; then
  default_cdrom_device="/dev/rcd0a"
elif sunos ; then
  default_cdrom_device="/vol/dev/aliases/cdrom0"
elif amigaos ; then
  default_cdrom_device="a1ide.device:2"
else
  default_cdrom_device="/dev/cdrom"
fi

if win32 || os2 || dragonfly || freebsd || openbsd || sunos || amigaos ; then
  default_dvd_device=$default_cdrom_device
elif darwin ; then
  default_dvd_device="/dev/rdiskN"
else
  default_dvd_device="/dev/dvd"
fi


echocheck "VCD support"
if linux || freebsd || netbsd || openbsd || dragonfly || bsdos || darwin || sunos || mingw32; then
  _inputmodules="vcd $_inputmodules"
  _def_vcd='#define CONFIG_VCD 1'
  _vcd="yes"
else
  _def_vcd='#undef CONFIG_VCD'
  _noinputmodules="vcd $_noinputmodules"
  _res_comment="not supported on this OS"
  _vcd="no"
fi
echores "$_vcd"



echocheck "dvdread"
if test "$_dvdread_internal" = auto && test ! -f "libdvdread4/dvd_reader.c" ; then
  _dvdread_internal=no
fi
if test "$_dvdread_internal" = auto ; then
  _dvdread_internal=no
  _dvdread=no
  if (linux || freebsd || netbsd || openbsd || dragonfly || sunos || hpux) \
     && (test "$_dvd" = yes || test "$_cdrom" = yes || test "$_cdio" = yes || \
         test "$_dvdio" = yes || test "$_bsdi_dvd" = yes) \
     || darwin || win32; then
    _dvdread_internal=yes
    _dvdread=yes
    _inc_extra="$_inc_extra -Ilibdvdread4"
  fi
elif test "$_dvdread" = auto ; then
  _dvdread=no
  if test "$_dl" = yes; then
    cat > $TMPC << EOF
#include <inttypes.h>
#include <dvdread/dvd_reader.h>
#include <dvdread/ifo_types.h>
#include <dvdread/ifo_read.h>
#include <dvdread/nav_read.h>
int main(void) { return 0; }
EOF
  fi
  _dvdreadcflags=`$_dvdreadconfig --cflags`
  _dvdreadlibs=`$_dvdreadconfig --libs`
  if cc_check -D_LARGEFILE_SOURCE -D_FILE_OFFSET_BITS=64 -D_LARGEFILE64_SOURCE \
    $_dvdreadcflags $_dvdreadlibs $_ld_dl ; then
    _dvdread=yes
    _inc_extra="$_inc_extra $_dvdreadcflags"
    _ld_extra="$_ld_extra $_dvdreadlibs"
    _res_comment="external"
  fi
fi

if test "$_dvdread_internal" = yes; then
  _def_dvdread='#define CONFIG_DVDREAD 1'
  _inputmodules="dvdread(internal) $_inputmodules"
  _largefiles=yes
  _res_comment="internal"
elif test "$_dvdread" = yes; then
  _def_dvdread='#define CONFIG_DVDREAD 1'
  _largefiles=yes
  _ld_extra="$_ld_extra -ldvdread"
  _inputmodules="dvdread(external) $_inputmodules"
  _res_comment="external"
else
  _def_dvdread='#undef CONFIG_DVDREAD'
  _noinputmodules="dvdread $_noinputmodules"
fi
echores "$_dvdread"


echocheck "internal libdvdcss"
if test "$_libdvdcss_internal" = auto ; then
  _libdvdcss_internal=no
  test "$_dvdread_internal" = yes && _libdvdcss_internal=yes
  hpux && test "$_hpux_scsi_h" = no && _libdvdcss_internal=no
fi
if test "$_libdvdcss_internal" = yes ; then
  if linux || netbsd || openbsd || bsdos ; then
    _def_dvd_linux='#define HAVE_LINUX_DVD_STRUCT 1'
    openbsd && _def_dvd_openbsd='#define HAVE_OPENBSD_DVD_STRUCT 1'
  elif freebsd || dragonfly ; then
    _def_dvd_bsd='#define HAVE_BSD_DVD_STRUCT 1'
  elif darwin ; then
    _def_dvd_darwin='#define DARWIN_DVD_IOCTL'
    _ld_extra="$_ld_extra -framework IOKit"
  elif cygwin ; then
    cflags_libdvdcss="-DSYS_CYGWIN -DWIN32"
  elif beos ; then
    cflags_libdvdcss="-DSYS_BEOS"
  elif os2 ; then
    cflags_libdvdcss="-DSYS_OS2"
  fi
  cflags_libdvdcss_dvdread="-Ilibdvdcss -DHAVE_DVDCSS_DVDCSS_H"
  _inputmodules="libdvdcss(internal) $_inputmodules"
  _largefiles=yes
else
  _noinputmodules="libdvdcss(internal) $_noinputmodules"
fi
echores "$_libdvdcss_internal"


echocheck "cdparanoia"
if test "$_cdparanoia" = auto ; then
    cat > $TMPC <<EOF
#include <cdda_interface.h>
#include <cdda_paranoia.h>
// This need a better test. How ?
int main(void) { void *test = cdda_verbose_set; return test == (void *)1; }
EOF
    _cdparanoia=no
    for _inc_tmp in "" "-I/usr/include/cdda" "-I/usr/local/include/cdda" ; do
      cc_check $_inc_tmp -lcdda_interface -lcdda_paranoia $_ld_lm && \
        _cdparanoia=yes && _inc_extra="$_inc_extra $_inc_tmp" && break
    done
fi
if test "$_cdparanoia" = yes ; then
    _cdda='yes'
    _ld_extra="$_ld_extra -lcdda_interface -lcdda_paranoia"
    openbsd && _ld_extra="$_ld_extra -lutil"
fi
echores "$_cdparanoia"


echocheck "libcdio"
if test "$_libcdio" = auto && test "$_cdparanoia" = no ; then
        cat > $TMPC << EOF
#include <stdio.h>
#include <cdio/version.h>
#include <cdio/cdda.h>
#include <cdio/paranoia.h>
int main(void) {
    void *test = cdda_verbose_set;
    printf("%s\n", CDIO_VERSION);
    return test == (void *)1;
}
EOF
        _libcdio=no
    for _ld_tmp in "" "-lwinmm" ; do
        _ld_tmp="-lcdio_cdda -lcdio -lcdio_paranoia $_ld_tmp"
        cc_check $_ld_tmp $_ld_lm \
          && _libcdio=yes && _ld_extra="$_ld_extra $_ld_tmp" && break
    done
    if test "$_libcdio" = no && $_pkg_config --exists libcdio_paranoia ; then
      _inc_tmp=`$_pkg_config --cflags libcdio_paranoia`
      _ld_tmp=`$_pkg_config --libs libcdio_paranoia`
      cc_check $_inc_tmp $_ld_tmp $_ld_lm && _libcdio=yes \
        && _ld_extra="$_ld_extra $_ld_tmp" && _inc_extra="$_inc_extra $_inc_tmp"
    fi
fi
if test "$_libcdio" = yes && test "$_cdparanoia" = no ; then
    _cdda='yes'
    _def_libcdio='#define CONFIG_LIBCDIO'
    _def_havelibcdio='yes'
else
    if test "$_cdparanoia" = yes ; then
       _res_comment="using cdparanoia"
    fi
    _def_libcdio='#undef CONFIG_LIBCDIO'
    _def_havelibcdio='no'
fi
echores "$_libcdio"

if test "$_cdda" = yes ; then
    test $_cddb = auto && test $_network = yes && _cddb=yes
    _def_cdparanoia='#define CONFIG_CDDA'
    _inputmodules="cdda $_inputmodules"
else
    _def_cdparanoia='#undef CONFIG_CDDA'
    _noinputmodules="cdda $_noinputmodules"
fi

if test "$_cddb" = yes ; then
    _def_cddb='#define CONFIG_CDDB'
    _inputmodules="cddb $_inputmodules"
else
    _cddb=no
    _def_cddb='#undef CONFIG_CDDB'
    _noinputmodules="cddb $_noinputmodules"
fi

echocheck "bitmap font support"
if test "$_bitmap_font" = yes ; then
  _def_bitmap_font="#define CONFIG_BITMAP_FONT 1"
else
  _def_bitmap_font="#undef CONFIG_BITMAP_FONT"
fi
echores "$_bitmap_font"


echocheck "freetype >= 2.0.9"

# freetype depends on iconv
if test "$_iconv" = no ; then
    _freetype=no
    _res_comment="iconv support needed"
fi

if test "$_freetype" = auto ; then
    if ( $_freetypeconfig --version ) >/dev/null 2>&1 ; then
	cat > $TMPC << EOF
#include <stdio.h>
#include <ft2build.h>
#include FT_FREETYPE_H
#if ((FREETYPE_MAJOR < 2) || ((FREETYPE_MINOR == 0) && (FREETYPE_PATCH < 9)))
#error "Need FreeType 2.0.9 or newer"
#endif
int main(void) {
    FT_Library library;
    FT_Int major=-1,minor=-1,patch=-1;
    int err=FT_Init_FreeType(&library);
    if (err) {
	printf("Couldn't initialize freetype2 lib, err code: %d\n",err);
	exit(err);
    }
    FT_Library_Version(library,&major,&minor,&patch); // in v2.1.0+ only :(((
    printf("freetype2  header version: %d.%d.%d  library version: %d.%d.%d\n",
	FREETYPE_MAJOR,FREETYPE_MINOR,FREETYPE_PATCH,
	(int)major,(int)minor,(int)patch );
    if (major!=FREETYPE_MAJOR || minor!=FREETYPE_MINOR) {
	printf("Library and header version mismatch! Fix it in your distribution!\n");
	exit(1);
    }
    return 0;
}
EOF
	_freetype=no
	cc_check `$_freetypeconfig --cflags` `$_freetypeconfig --libs` && tmp_run && _freetype=yes
    else
	_freetype=no
    fi
fi
if test "$_freetype" = yes ; then
    _def_freetype='#define CONFIG_FREETYPE'
    _inc_extra="$_inc_extra `$_freetypeconfig --cflags`"
    _ld_extra="$_ld_extra `$_freetypeconfig --libs`"
else
    _def_freetype='#undef CONFIG_FREETYPE'
fi
echores "$_freetype"

if test "$_freetype" = no ; then
    _fontconfig=no
    _res_comment="FreeType support needed"
fi
echocheck "fontconfig"
if test "$_fontconfig" = auto ; then
        cat > $TMPC << EOF
#include <stdio.h>
#include <stdlib.h>
#include <fontconfig/fontconfig.h>
int main(void) {
    int err = FcInit();
    if (err == FcFalse) {
        printf("Couldn't initialize fontconfig lib\n");
        exit(err);
    }
    return 0;
}
EOF
  _fontconfig=no
  for _ld_tmp in "" "-lexpat -lfreetype" "-lexpat -lfreetype -lz" ; do
    _ld_tmp="-lfontconfig $_ld_tmp"
    cc_check $_ld_tmp && _fontconfig=yes && _ld_extra="$_ld_extra $_ld_tmp" && break
  done
  if test "$_fontconfig" = no && $_pkg_config --exists fontconfig ; then
    _inc_tmp=`$_pkg_config --cflags fontconfig`
    _ld_tmp=`$_pkg_config --libs fontconfig`
    cc_check $_inc_tmp $_ld_tmp && _fontconfig=yes \
      && _ld_extra="$_ld_extra $_ld_tmp" && _inc_extra="$_inc_extra $_inc_tmp"
  fi
fi
if test "$_fontconfig" = yes ; then
    _def_fontconfig='#define CONFIG_FONTCONFIG'
else
    _def_fontconfig='#undef CONFIG_FONTCONFIG'
fi
echores "$_fontconfig"


echocheck "SSA/ASS support"
# libass depends on FreeType
if test "$_freetype" = no ; then
    _ass=no
    _res_comment="FreeType support needed"
fi

if test "$_ass" = auto ; then
    cat > $TMPC << EOF
#include <ft2build.h>
#include FT_FREETYPE_H
#if ((FREETYPE_MAJOR < 2) || (FREETYPE_MINOR < 1) || ((FREETYPE_MINOR == 1) && (FREETYPE_PATCH < 8)))
#error "Need FreeType 2.1.8 or newer"
#endif
int main(void) { return 0; }
EOF
    _ass=no
    cc_check `$_freetypeconfig --cflags` `$_freetypeconfig --libs` && tmp_run && _ass=yes
    if test "$_ass" = no ; then
        _res_comment="FreeType >= 2.1.8 needed"
    fi
fi
if test "$_ass" = yes ; then
    _def_ass='#define CONFIG_ASS'
else
    _def_ass='#undef CONFIG_ASS'
fi
echores "$_ass"


echocheck "fribidi with charsets"
if test "$_fribidi" = auto ; then
    if ( $_fribidiconfig --version ) >/dev/null 2>&1 ; then
	cat > $TMPC << EOF
#include <stdio.h>
/* workaround for fribidi 0.10.4 and below */
#define FRIBIDI_CHARSET_UTF8 FRIBIDI_CHAR_SET_UTF8
#include <fribidi/fribidi.h>
int main(void) {
    if (fribidi_parse_charset("UTF-8") != FRIBIDI_CHAR_SET_UTF8) {
       printf("Fribidi headers are not consistents with the library!\n");
       exit(1);
    }
    return 0;
}
EOF
	_fribidi=no
	cc_check `$_fribidiconfig --cflags` `$_fribidiconfig --libs` && tmp_run && _fribidi=yes
    else
	_fribidi=no
    fi
fi
if test "$_fribidi" = yes ; then
    _def_fribidi='#define CONFIG_FRIBIDI'
    _inc_extra="$_inc_extra `$_fribidiconfig --cflags`"
    _ld_extra="$_ld_extra `$_fribidiconfig --libs`"
else
    _def_fribidi='#undef CONFIG_FRIBIDI'
fi
echores "$_fribidi"


echocheck "ENCA"
if test "$_enca" = auto ; then
    cat > $TMPC << EOF
#include <sys/types.h>
#include <enca.h>
int main(void) {
    const char **langs;
    size_t langcnt;
    langs = enca_get_languages(&langcnt);
    return 0;
}
EOF
    _enca=no
    cc_check -lenca $_ld_lm && _enca=yes
fi
    if test "$_enca" = yes ; then
	_def_enca='#define CONFIG_ENCA 1'
	_ld_extra="$_ld_extra -lenca"
    else
	_def_enca='#undef CONFIG_ENCA'
    fi
echores "$_enca"


echocheck "zlib"
cat > $TMPC << EOF
#include <zlib.h>
int main(void) { (void) inflate(0, Z_NO_FLUSH); return 0; }
EOF
_zlib=no
cc_check -lz && _zlib=yes
if test "$_zlib" = yes ; then
  _def_zlib='#define CONFIG_ZLIB 1'
  _ld_extra="$_ld_extra -lz"
else
  _def_zlib='#undef CONFIG_ZLIB'
  _libavdecoders=`echo $_libavdecoders | sed -e s/FLASHSV_DECODER// -e s/PNG_DECODER// -e s/ZMBV_DECODER// -e s/DXA_DECODER// -e s/TSCC_DECODER// `
  _libavencoders=`echo $_libavencoders | sed -e s/FLASHSV_ENCODER// -e s/PNG_ENCODER// -e s/ZMBV_ENCODER// `
fi
echores "$_zlib"


echocheck "RTC"
if test "$_rtc" = auto ; then
  cat > $TMPC << EOF
#include <sys/ioctl.h>
#ifdef __linux__
#include <linux/rtc.h>
#else
#include <rtc.h>
#define RTC_PIE_ON RTCIO_PIE_ON
#endif
int main(void) { return RTC_PIE_ON; }
EOF
  _rtc=no
  cc_check && _rtc=yes
  ppc && _rtc=no
fi
if test "$_rtc" = yes ; then
  _def_rtc='#define HAVE_RTC 1'
else
  _def_rtc='#undef HAVE_RTC'
fi
echores "$_rtc"


echocheck "liblzo2 support"
if test "$_liblzo" = auto ; then
  _liblzo=no
  cat > $TMPC << EOF
#include <lzo/lzo1x.h>
int main(void) { lzo_init();return 0; }
EOF
  cc_check -llzo2 && _liblzo=yes
fi
if test "$_liblzo" = yes ; then
  _def_liblzo='#define CONFIG_LIBLZO 1'
  _ld_extra="$_ld_extra -llzo2"
  _codecmodules="liblzo $_codecmodules"
else
  _def_liblzo='#undef CONFIG_LIBLZO'
  _nocodecmodules="liblzo $_nocodecmodules"
fi
echores "$_liblzo"


echocheck "mad support"
if test "$_mad" = auto ; then
  _mad=no
  cat > $TMPC << EOF
#include <mad.h>
int main(void) { return 0; }
EOF
  cc_check -lmad && _mad=yes
fi
if test "$_mad" = yes ; then
  _def_mad='#define CONFIG_LIBMAD 1'
  _ld_extra="$_ld_extra -lmad"
  _codecmodules="libmad $_codecmodules"
else
  _def_mad='#undef CONFIG_LIBMAD'
  _nocodecmodules="libmad $_nocodecmodules"
fi
echores "$_mad"

echocheck "Twolame"
if test "$_twolame" = auto ; then
  cat > $TMPC <<EOF
#include <twolame.h>
int main(void) { twolame_init(); return 0; }
EOF
  _twolame=no
  cc_check -ltwolame $_ld_lm && _twolame=yes
fi
if test "$_twolame" = yes ; then
  _def_twolame='#define CONFIG_TWOLAME 1'
  _libs_mencoder="$_libs_mencoder -ltwolame"
  _codecmodules="twolame $_codecmodules"
else
  _def_twolame='#undef CONFIG_TWOLAME'
  _nocodecmodules="twolame $_nocodecmodules"
fi
echores "$_twolame"

echocheck "Toolame"
if test "$_toolame" = auto ; then
  _toolame=no
if test "$_twolame" = yes ; then
  _res_comment="disabled by twolame"
else
  cat > $TMPC <<EOF
#include <toolame.h>
int main(void) { toolame_init(); return 0; }
EOF
  cc_check -ltoolame $_ld_lm && _toolame=yes
fi
fi
if test "$_toolame" = yes ; then
  _def_toolame='#define CONFIG_TOOLAME 1'
  _libs_mencoder="$_libs_mencoder -ltoolame"
  _codecmodules="toolame $_codecmodules"
else
  _def_toolame='#undef CONFIG_TOOLAME'
  _nocodecmodules="toolame $_nocodecmodules"
fi
if test "$_toolamedir" ; then
  _res_comment="using $_toolamedir"
fi
echores "$_toolame"

echocheck "OggVorbis support"
if test "$_tremor_internal" = yes; then
  _libvorbis=no
elif test "$_tremor" = auto; then
  _tremor=no
  cat > $TMPC << EOF
#include <tremor/ivorbiscodec.h>
int main(void) { vorbis_packet_blocksize(0,0); return 0; }
EOF
  cc_check -logg -lvorbisidec $_ld_lm && _tremor=yes && _libvorbis=no
fi
if test "$_libvorbis" = auto; then
  _libvorbis=no
  cat > $TMPC << EOF
#include <vorbis/codec.h>
int main(void) { vorbis_packet_blocksize(0,0); return 0; }
EOF
  cc_check -lvorbis -logg $_ld_lm && _libvorbis=yes
fi
if test "$_tremor_internal" = yes ; then
  _vorbis=yes
  _def_vorbis='#define CONFIG_OGGVORBIS 1'
  _def_tremor='#define CONFIG_TREMOR 1'
  _codecmodules="tremor(internal) $_codecmodules"
  _res_comment="internal Tremor"
  if test "$_tremor_low" = yes ; then
    cflags_tremor_low="-D_LOW_ACCURACY_"
    _res_comment="internal low accuracy Tremor"
  fi
elif test "$_tremor" = yes ; then
  _vorbis=yes
  _def_vorbis='#define CONFIG_OGGVORBIS 1'
  _def_tremor='#define CONFIG_TREMOR 1'
  _codecmodules="tremor(external) $_codecmodules"
  _res_comment="external Tremor"
  _ld_extra="$_ld_extra -logg -lvorbisidec"
elif test "$_libvorbis" = yes ; then
  _vorbis=yes
  _def_vorbis='#define CONFIG_OGGVORBIS 1'
  _codecmodules="libvorbis $_codecmodules"
  _res_comment="libvorbis"
  _ld_extra="$_ld_extra -lvorbis -logg"
else
  _vorbis=no
  _nocodecmodules="libvorbis $_nocodecmodules"
fi
echores "$_vorbis"

echocheck "libspeex (version >= 1.1 required)"
if test "$_speex" = auto ; then
  _speex=no
  cat > $TMPC << EOF
#include <speex/speex.h>
int main(void) { SpeexBits bits; void *dec; speex_decode_int(dec, &bits, dec); return 0; }
EOF
  cc_check -lspeex $_ld_lm && _speex=yes
fi
if test "$_speex" = yes ; then
  _def_speex='#define CONFIG_SPEEX 1'
  _ld_extra="$_ld_extra -lspeex"
  _codecmodules="speex $_codecmodules"
else
  _def_speex='#undef CONFIG_SPEEX'
  _nocodecmodules="speex $_nocodecmodules"
fi
echores "$_speex"

echocheck "OggTheora support"
if test "$_theora" = auto ; then
  _theora=no
    cat > $TMPC << EOF
#include <theora/theora.h>
#include <string.h>
int main(void) {
  /* Theora is in flux, make sure that all interface routines and datatypes
   * exist and work the way we expect it, so we don't break MPlayer. */
  ogg_packet op;
  theora_comment tc;
  theora_info inf;
  theora_state st;
  yuv_buffer yuv;
  int r;
  double t;

  theora_info_init(&inf);
  theora_comment_init(&tc);

  return 0;

  /* we don't want to execute this kind of nonsense; just for making sure
   * that compilation works... */
  memset(&op, 0, sizeof(op));
  r = theora_decode_header(&inf, &tc, &op);
  r = theora_decode_init(&st, &inf);
  t = theora_granule_time(&st, op.granulepos);
  r = theora_decode_packetin(&st, &op);
  r = theora_decode_YUVout(&st, &yuv);
  theora_clear(&st);

  return 0;
}
EOF
  _ld_theora=$($_pkg_config --silence-errors --libs theora)
  _inc_theora=$($_pkg_config --silence-errors --cflags theora)
  cc_check $_inc_theora $_ld_theora && _ld_extra="$_ld_extra $_ld_theora" &&
    _inc_extra="$_inc_extra $_inc_theora" && _theora=yes
  if test _theora = no; then
    _ld_theora="-ltheora -logg"
    cc_check $_ld_theora && _ld_extra="$_ld_extra $_ld_theora" && _theora=yes
  fi
  if test "$_theora" = no && test "$_tremor_internal" = yes; then
    _ld_theora=$($_pkg_config --silence-errors --libs theora)
    _inc_theora=$($_pkg_config --silence-errors --cflags theora)
    cc_check tremor/bitwise.c $_inc_theora $_ld_theora &&
      _ld_extra="$_ld_extra $_ld_theora" &&
      _inc_extra="$_inc_extra $_inc_theora" && _theora=yes
    if test _theora = no; then
      _ld_theora="-ltheora -logg"
      cc_check tremor/bitwise.c $_ld_theora &&
        _ld_extra="$_ld_extra $_ld_theora" && _theora=yes
    fi
  fi
fi
if test "$_theora" = yes ; then
  _def_theora='#define CONFIG_OGGTHEORA 1'
  _codecmodules="libtheora $_codecmodules"
  # when --enable-theora is forced, we'd better provide a probably sane
  # $_ld_theora than nothing
  test -z "$_ld_theora" && _ld_extra="$_ld_extra -ltheora -logg"
else
  _def_theora='#undef CONFIG_OGGTHEORA'
  _nocodecmodules="libtheora $_nocodecmodules"
fi
echores "$_theora"

echocheck "internal mp3lib support"
if test "$_mp3lib" = auto ; then
  test "$cc_vendor" = intel && _mp3lib=no || _mp3lib=yes
fi
if test "$_mp3lib" = yes ; then
  _def_mp3lib='#define CONFIG_MP3LIB 1'
  _codecmodules="mp3lib(internal) $_codecmodules"
else
  _def_mp3lib='#undef CONFIG_MP3LIB'
  _nocodecmodules="mp3lib(internal) $_nocodecmodules"
fi
echores "$_mp3lib"

echocheck "liba52 support"
if test "$_liba52_internal" = auto ; then
  test "$cc_vendor" = intel && _liba52_internal=no || _liba52_internal=yes
fi
_def_liba52='#undef CONFIG_LIBA52'
_def_liba52_internal="#undef CONFIG_LIBA52_INTERNAL"
if test "$_liba52_internal" = yes ; then
  _liba52=yes
  _def_liba52_internal="#define CONFIG_LIBA52_INTERNAL 1"
  _res_comment="internal"
elif test "$_liba52_internal" = no && test "$_liba52" = auto ; then
  _liba52=no
  cat > $TMPC << EOF
#include <inttypes.h>
#include <a52dec/a52.h>
int main(void) { a52_state_t *testHand; testHand=a52_init(0); return 0; }
EOF
  cc_check -la52 && _liba52=yes && _res_comment="external" && _ld_extra="$_ld_extra -la52"
fi
if test "$_liba52" = yes ; then
  _def_liba52='#define CONFIG_LIBA52 1'
  _codecmodules="liba52($_res_comment) $_codecmodules"
else
  _nocodecmodules="liba52 $_nocodecmodules"
fi
echores "$_liba52"

echocheck "internal libmpeg2 support"
if test "$_libmpeg2" = auto ; then
  _libmpeg2=yes
  if alpha && test cc_vendor=gnu; then
    case $cc_version in
      2*|3.0*|3.1*) # cannot compile MVI instructions
        _libmpeg2=no
        _res_comment="broken gcc"
        ;;
    esac
  fi
fi
if test "$_libmpeg2" = yes ; then
  _def_libmpeg2='#define CONFIG_LIBMPEG2 1'
  _codecmodules="libmpeg2(internal) $_codecmodules"
else
  _def_libmpeg2='#undef CONFIG_LIBMPEG2'
  _nocodecmodules="libmpeg2(internal) $_nocodecmodules"
fi
echores "$_libmpeg2"

echocheck "libdca support"
if test "$_libdca" = auto ; then
  _libdca=no
  cat > $TMPC << EOF
#include <inttypes.h>
#include <dts.h>
int main(void) { dts_init(0); return 0; }
EOF
  for _ld_dca in -ldts -ldca ; do
    cc_check $_ld_dca $_ld_lm && _ld_extra="$_ld_extra $_ld_dca" \
      && _libdca=yes && break
  done
fi
if test "$_libdca" = yes ; then
  _def_libdca='#define CONFIG_LIBDCA 1'
  _codecmodules="libdca $_codecmodules"
else
  _def_libdca='#undef CONFIG_LIBDCA'
  _nocodecmodules="libdca $_nocodecmodules"
fi
echores "$_libdca"

echocheck "libmpcdec (musepack, version >= 1.2.1 required)"
if test "$_musepack" = auto ; then
  _musepack=no
  cat > $TMPC << EOF
#include <stddef.h>
#include <mpcdec/mpcdec.h>
int main(void) {
  mpc_streaminfo info;
  mpc_decoder decoder;
  mpc_decoder_set_streaminfo(&decoder, &info);
  mpc_decoder_decode_frame(&decoder, NULL, 0, NULL);
  return 0;
}
EOF
  cc_check -lmpcdec $_ld_lm && _musepack=yes
fi
if test "$_musepack" = yes ; then
  _def_musepack='#define CONFIG_MUSEPACK 1'
  _ld_extra="$_ld_extra -lmpcdec"
  _codecmodules="musepack $_codecmodules"
else
  _def_musepack='#undef CONFIG_MUSEPACK'
  _nocodecmodules="musepack $_nocodecmodules"
fi
echores "$_musepack"


echocheck "FAAC support"
if test "$_faac" = auto ; then
  cat > $TMPC <<EOF
#include <inttypes.h>
#include <faac.h>
int main(void) { unsigned long x, y; faacEncOpen(48000, 2, &x, &y); return 0; }
EOF
  _faac=no
  for _ld_faac in "-lfaac" "-lfaac -lmp4v2 -lstdc++" ; do
    cc_check -O4 $_ld_faac $_ld_lm && _libs_mencoder="$_libs_mencoder $_ld_faac" && _faac=yes && break
  done
fi
if test "$_faac" = yes ; then
  _def_faac="#define CONFIG_FAAC 1"
  test "$_faac_lavc" = auto && _faac_lavc=yes
  if test "$_faac_lavc" = yes ; then
    _def_faac_lavc="#define CONFIG_LIBFAAC 1"
    _libs_mplayer="$_libs_mplayer $_ld_faac"
    _libavencoders="$_libavencoders LIBFAAC_ENCODER"
  fi
  _codecmodules="faac $_codecmodules"
else
  _faac_lavc=no
  _def_faac="#undef CONFIG_FAAC"
  _def_faac_lavc="#undef CONFIG_LIBFAAC"
  _nocodecmodules="faac $_nocodecmodules"
fi
_res_comment="in libavcodec: $_faac_lavc"
echores "$_faac"


echocheck "FAAD2 support"
if test "$_faad_internal" = auto ; then
  if x86_32 && test cc_vendor=gnu; then
    case $cc_version in
      3.1*|3.2) # ICE/insn with these versions
        _faad_internal=no
        _res_comment="broken gcc"
        ;;
      *)
        _faad=yes
        _faad_internal=yes
        ;;
    esac
  else
    _faad=yes
    _faad_internal=yes
  fi
fi
if test "$_faad" = auto ; then
  cat > $TMPC << EOF
#include <faad.h>
#ifndef FAAD_MIN_STREAMSIZE
#error Too old version
#endif
int main(void) { faacDecHandle testhand; faacDecFrameInfo testinfo;
    testhand = faacDecOpen(); faacDecInit(0, 0, 0, 0, 0); return 0; }
EOF
  cc_check -lfaad $_ld_lm && _faad=yes
fi

_def_faad='#undef CONFIG_FAAD'
_def_faad_internal="#undef CONFIG_FAAD_INTERNAL"
if test "$_faad_internal" = yes ; then
  _def_faad_internal="#define CONFIG_FAAD_INTERNAL 1"
  _res_comment="internal floating-point"
  if test "$_faad_fixed" = yes ; then
    # The FIXED_POINT implementation of FAAD2 improves performance
    # on some platforms, especially for SBR files.
    cflags_faad_fixed="-DFIXED_POINT"
    _res_comment="internal fixed-point"
  fi
elif test "$_faad" = yes ; then
  _ld_extra="$_ld_extra -lfaad"
fi

if test "$_faad" = yes ; then
  _def_faad='#define CONFIG_FAAD 1'
  if test "$_faad_internal" = yes ; then
    _codecmodules="faad2(internal) $_codecmodules"
  else
    _codecmodules="faad2 $_codecmodules"
  fi
else
  _faad=no
  _nocodecmodules="faad2 $_nocodecmodules"
fi
echores "$_faad"


echocheck "LADSPA plugin support"
if test "$_ladspa" = auto ; then
  cat > $TMPC <<EOF
#include <stdio.h>
#include <ladspa.h>
int main(void) {
const LADSPA_Descriptor *ld = NULL;
return 0;
}
EOF
  _ladspa=no
  cc_check && _ladspa=yes
fi
if test "$_ladspa" = yes; then
  _def_ladspa="#define CONFIG_LADSPA"
else
  _def_ladspa="#undef CONFIG_LADSPA"
fi
echores "$_ladspa"


if test -z "$_codecsdir" ; then
  for dir in "$_libdir/codecs" "$_libdir/win32" /usr/local/lib/codecs \
             /usr/lib/codecs /usr/local/lib/win32 /usr/lib/win32 ; do
    if test -d "$dir" ; then
      _codecsdir="$dir"
      break;
    fi;
  done
fi
# Fall back on default directory.
if test -z "$_codecsdir" ; then
  _codecsdir="$_libdir/codecs"
  mingw32 && _codecsdir="codecs"
  os2 && _codecsdir="codecs"
fi


echocheck "Win32 codecs"
if test "$_win32dll" = auto ; then
  _win32dll=no
  if x86_32 && ! qnx; then
    _win32dll=yes
  fi
fi
if test "$_win32dll" = yes ; then
  _def_win32dll='#define CONFIG_WIN32DLL 1'
  test -z "$_win32codecsdir" && _win32codecsdir=$_codecsdir
  _res_comment="using $_win32codecsdir"
  if ! win32 ; then
    _def_win32_loader='#define WIN32_LOADER 1'
    _win32_emulation=yes
  else
    _ld_extra="$_ld_extra -ladvapi32 -lole32"
    _res_comment="using native windows"
  fi
  _codecmodules="win32 $_codecmodules"
else
  _def_win32dll='#undef CONFIG_WIN32DLL'
  _def_win32_loader='#undef WIN32_LOADER'
  _nocodecmodules="win32 $_nocodecmodules"
fi
echores "$_win32dll"


echocheck "XAnim codecs"
if test "$_xanim" = auto ; then
  _xanim=no
  _res_comment="dynamic loader support needed"
  if test "$_dl" = yes ; then
    _xanim=yes
  fi
fi
if test "$_xanim" = yes ; then
  test -z "$_xanimcodecsdir" && _xanimcodecsdir=$_codecsdir
  _def_xanim='#define CONFIG_XANIM 1'
  _def_xanim_path="#define XACODEC_PATH \"$_xanimcodecsdir\""
  _codecmodules="xanim $_codecmodules"
  _res_comment="using $_xanimcodecsdir"
else
  _def_xanim='#undef CONFIG_XANIM'
  _def_xanim_path='#undef XACODEC_PATH'
  _nocodecmodules="xanim $_nocodecmodules"
fi
echores "$_xanim"


echocheck "RealPlayer codecs"
if test "$_real" = auto ; then
  _real=no
  _res_comment="dynamic loader support needed"
  if test "$_dl" = yes || test "$_win32dll" = yes &&
     (linux || freebsd || netbsd || openbsd || dragonfly || darwin || win32) ; then
    _real=yes
  fi
fi
if test "$_real" = yes ; then
  test -z "$_realcodecsdir" && _realcodecsdir="$_codecsdir"
  _def_real='#define CONFIG_REALCODECS 1'
  _def_real_path="#define REALCODEC_PATH \"$_realcodecsdir\""
  _codecmodules="real $_codecmodules"
  _res_comment="using $_realcodecsdir"
else
  _def_real='#undef CONFIG_REALCODECS'
  _def_real_path="#undef REALCODEC_PATH"
  _nocodecmodules="real $_nocodecmodules"
fi
echores "$_real"


echocheck "QuickTime codecs"
_qtx_emulation=no
_def_qtx_win32='#undef CONFIG_QTX_CODECS_WIN32'
if test "$_qtx" = auto ; then
  test "$_win32dll" = yes || darwin && _qtx=yes
fi
if test "$_qtx" = yes ; then
    _def_qtx='#define CONFIG_QTX_CODECS 1'
    win32 && _qtx_codecs_win32=yes && _def_qtx_win32='#define CONFIG_QTX_CODECS_WIN32 1'
    _codecmodules="qtx $_codecmodules"
    darwin || win32 || _qtx_emulation=yes
else
    _def_qtx='#undef CONFIG_QTX_CODECS'
    _nocodecmodules="qtx $_nocodecmodules"
fi
echores "$_qtx"

echocheck "Nemesi Streaming Media libraries"
if test "$_nemesi" = auto  && test "$_network" = yes ; then
    _nemesi=no
    if $_pkg_config libnemesi --atleast-version=0.6.3 ; then
        _inc_extra="$_inc_extra `$_pkg_config --cflags libnemesi`"
        _ld_extra="$_ld_extra `$_pkg_config --libs libnemesi`"
        _nemesi=yes
    fi
fi
if test "$_nemesi" = yes; then
    _native_rtsp=no
    _def_nemesi='#define CONFIG_LIBNEMESI 1'
    _inputmodules="nemesi $_inputmodules"
else
    _native_rtsp="$_network"
    _nemesi=no
    _def_nemesi='#undef CONFIG_LIBNEMESI'
    _noinputmodules="nemesi $_noinputmodules"
fi
echores "$_nemesi"

echocheck "LIVE555 Streaming Media libraries"
if test "$_live" = auto  && test "$_network" = yes ; then
  cat > $TMPCPP << EOF
#include <liveMedia.hh>
#if (LIVEMEDIA_LIBRARY_VERSION_INT < 1141257600)
#error Please upgrade to version 2006.03.03 or later of the "LIVE555 Streaming Media" libraries - available from <www.live555.com/liveMedia/>
#endif
int main(void) { return 0; }
EOF

  _live=no
  for I in $_inc_extra "-I$_libdir/live" "-I/usr/lib/live" "-I/usr/lib64/live" "-I/usr/local/live" "-I/usr/local/lib/live" ; do
    cxx_check $I/liveMedia/include $I/UsageEnvironment/include \
      $I/groupsock/include && _livelibdir=`echo $I| sed s/-I//` && \
      _ld_extra="$_livelibdir/liveMedia/libliveMedia.a \
                 $_livelibdir/groupsock/libgroupsock.a \
                 $_livelibdir/UsageEnvironment/libUsageEnvironment.a \
                 $_livelibdir/BasicUsageEnvironment/libBasicUsageEnvironment.a \
                 $_ld_extra  -lstdc++" \
      _inc_extraxx="-I$_livelibdir/liveMedia/include \
                  -I$_livelibdir/UsageEnvironment/include \
                  -I$_livelibdir/BasicUsageEnvironment/include \
                  -I$_livelibdir/groupsock/include" && \
      _live=yes && break
  done
  if test "$_live" != yes ; then
      if cxx_check -I/usr/include/liveMedia -I/usr/include/UsageEnvironment -I/usr/include/groupsock; then
	  _live_dist=yes
      fi
  fi
fi
if test "$_live" = yes && test "$_network" = yes; then
  test $_livelibdir && _res_comment="using $_livelibdir"
  _def_live='#define CONFIG_LIVE555 1'
 _inputmodules="live555 $_inputmodules"
elif test "$_live_dist" = yes && test "$_network" = yes; then
  _res_comment="using distribution version"
  _live="yes"
  _def_live='#define CONFIG_LIVE555 1'
  _ld_extra="$_ld_extra -lliveMedia -lgroupsock -lUsageEnvironment -lBasicUsageEnvironment -lstdc++"
  _inc_extraxx="-I/usr/include/liveMedia -I/usr/include/UsageEnvironment \
             -I/usr/include/BasicUsageEnvironment -I/usr/include/groupsock"
 _inputmodules="live555 $_inputmodules"
else
  _live=no
  _def_live='#undef CONFIG_LIVE555'
  _noinputmodules="live555 $_noinputmodules"
fi
echores "$_live"


echocheck "FFmpeg libavutil"
if test "$_libavutil_a" = auto ; then
  if test -d ffmpeg/libavutil ; then
    _libavutil_a=yes
    _res_comment="static"
  else
    die "MPlayer will not compile without libavutil in the source tree."
  fi
elif test "$_libavutil_so" = auto ; then
  _libavutil_so=no
  cat > $TMPC << EOF
#include <libavutil/common.h>
int main(void) { av_gcd(1,1); return 0; }
EOF
  if $_pkg_config --exists libavutil ; then
    _inc_libavutil=`$_pkg_config --cflags libavutil`
    _ld_tmp=`$_pkg_config --libs libavutil`
    cc_check $_inc_libavutil $_ld_tmp && _ld_extra="$_ld_extra $_ld_tmp" \
      && _libavutil_so=yes
  elif cc_check -lavutil $_ld_lm ; then
    _ld_extra="$_ld_extra -lavutil"
    _libavutil_so=yes
    _res_comment="using libavutil.so, but static libavutil is recommended"
  fi
fi
_libavutil=no
_def_libavutil='#undef CONFIG_LIBAVUTIL'
_def_libavutil_a='#undef CONFIG_LIBAVUTIL_A'
_def_libavutil_so='#undef CONFIG_LIBAVUTIL_SO'
test "$_libavutil_a" = yes || test "$_libavutil_so" = yes && _libavutil=yes
test "$_libavutil"    = yes && _def_libavutil='#define CONFIG_LIBAVUTIL 1'
test "$_libavutil_a"  = yes && _def_libavutil_a='#define CONFIG_LIBAVUTIL_A 1'
test "$_libavutil_so" = yes && _def_libavutil_so='#define CONFIG_LIBAVUTIL_SO 1'
# neither static nor shared libavutil is available, but it is mandatory ...
if test "$_libavutil" = no ; then
  die "You need static or shared libavutil, MPlayer will not compile without!"
fi
echores "$_libavutil"

echocheck "FFmpeg libavcodec"
if test "$_libavcodec_a" = auto ; then
  _libavcodec_a=no
  if test -d ffmpeg/libavcodec && test -f ffmpeg/libavcodec/utils.c ; then
    _libavcodec_a="yes"
    _res_comment="static"
  fi
elif test "$_libavcodec_so" = auto ; then
  _libavcodec_so=no
  _res_comment="libavcodec.so is discouraged over static libavcodec"
  cat > $TMPC << EOF
#include <libavcodec/avcodec.h>
int main(void) { avcodec_find_encoder_by_name(""); return 0; }
EOF
  if $_pkg_config --exists libavcodec ; then
    _inc_libavcodec=`$_pkg_config --cflags libavcodec`
    _ld_tmp=`$_pkg_config --libs libavcodec`
    cc_check $_inc_libavcodec $_ld_tmp && _ld_extra="$_ld_extra $_ld_tmp" \
      && _libavcodec_so=yes
  elif cc_check -lavcodec $_ld_lm ; then
    _ld_extra="$_ld_extra -lavcodec"
    _libavcodec_so=yes
    _res_comment="using libavcodec.so, but static libavcodec is recommended"
  fi
fi
_libavcodec=no
_def_libavcodec='#undef CONFIG_LIBAVCODEC'
_def_libavcodec_a='#undef CONFIG_LIBAVCODEC_A'
_def_libavcodec_so='#undef CONFIG_LIBAVCODEC_SO'
test "$_libavcodec_a" = yes || test "$_libavcodec_so" = yes && _libavcodec=yes
test "$_libavcodec"    = yes && _def_libavcodec='#define CONFIG_LIBAVCODEC 1'
test "$_libavcodec_a"  = yes && _def_libavcodec_a='#define CONFIG_LIBAVCODEC_A 1'
test "$_libavcodec_so" = yes && _def_libavcodec_so='#define CONFIG_LIBAVCODEC_SO 1'
test "$_libavcodec_mpegaudio_hp" = yes \
  && _def_libavcodec_mpegaudio_hp='#define CONFIG_MPEGAUDIO_HP 1'
if test "$_libavcodec_a" = yes ; then
  _codecmodules="libavcodec(internal) $_codecmodules"
elif test "$_libavcodec_so" = yes ; then
  _codecmodules="libavcodec.so $_codecmodules"
else
  _nocodecmodules="libavcodec $_nocodecmodules"
fi
echores "$_libavcodec"

echocheck "FFmpeg libavformat"
if test "$_libavformat_a" = auto ; then
  _libavformat_a=no
  if test -d ffmpeg/libavformat && test -f ffmpeg/libavformat/utils.c ; then
    _libavformat_a=yes
    _res_comment="static"
  fi
elif test "$_libavformat_so" = auto ; then
  _libavformat_so=no
  cat > $TMPC <<EOF
  #include <libavformat/avformat.h>
  #include <libavcodec/opt.h>
  int main(void) { av_alloc_format_context(); return 0; }
EOF
  if $_pkg_config --exists libavformat ; then
    _inc_libavformat=`$_pkg_config --cflags libavformat`
    _ld_tmp=`$_pkg_config --libs libavformat`
    cc_check $_inc_libavformat $_ld_tmp && _ld_extra="$_ld_extra $_ld_tmp" \
      && _libavformat_so=yes
  elif cc_check $_ld_lm -lavformat ; then
    _ld_extra="$_ld_extra -lavformat"
    _libavformat_so=yes
    _res_comment="using libavformat.so, but static libavformat is recommended"
  fi
fi
_libavformat=no
_def_libavformat='#undef CONFIG_LIBAVFORMAT'
_def_libavformat_a='#undef CONFIG_LIBAVFORMAT_A'
_def_libavformat_so='#undef CONFIG_LIBAVFORMAT_SO'
test "$_libavformat_a" = yes || test "$_libavformat_so" = yes && _libavformat=yes
test "$_libavformat"    = yes && _def_libavformat='#define CONFIG_LIBAVFORMAT 1'
test "$_libavformat_a"  = yes && _def_libavformat_a='#define CONFIG_LIBAVFORMAT_A 1'
test "$_libavformat_so" = yes \
  && _def_libavformat_so='#define CONFIG_LIBAVFORMAT_SO 1'
echores "$_libavformat"

echocheck "FFmpeg libpostproc"
if test "$_libpostproc_a" = auto ; then
  _libpostproc_a=no
  if test -d ffmpeg/libpostproc && test -f ffmpeg/libpostproc/postprocess.h ; then
    _libpostproc_a='yes'
    _res_comment="static"
  fi
elif test "$_libpostproc_so" = auto ; then
  _libpostproc_so=no
  cat > $TMPC << EOF
  #include <inttypes.h>
  #include <libpostproc/postprocess.h>
  int main(void) { pp_get_mode_by_name_and_quality("de", 0); return 0; }
EOF
  if cc_check -lpostproc $_ld_lm ; then
    _ld_extra="$_ld_extra -lpostproc"
    _libpostproc_so=yes
    _res_comment="using libpostproc.so, but static libpostproc is recommended"
  fi
fi
_libpostproc=no
_def_libpostproc='#undef CONFIG_LIBPOSTPROC'
_def_libpostproc_a='#undef CONFIG_LIBPOSTPROC_A'
_def_libpostproc_so='#undef CONFIG_LIBPOSTPROC_SO'
test "$_libpostproc_a" = yes || test "$_libpostproc_so" = yes && _libpostproc=yes
test "$_libpostproc"    = yes && _def_libpostproc='#define CONFIG_LIBPOSTPROC 1'
test "$_libpostproc_a"  = yes && _def_libpostproc_a='#define CONFIG_LIBPOSTPROC_A 1'
test "$_libpostproc_so" = yes \
  && _def_libpostproc_so='#define CONFIG_LIBPOSTPROC_SO 1'
echores "$_libpostproc"

echocheck "FFmpeg libswscale"
if test "$_libswscale_a" = auto ; then
  _libswscale_a=no
  if test -d libswscale && test -f libswscale/swscale.h ; then
    _libswscale_a='yes'
    _res_comment="static"
  fi
elif test "$_libswscale_so" = auto ; then
  _libswscale_so=no
  _res_comment="using libswscale.so, but static libswscale is recommended"
  cat > $TMPC << EOF
  #include <libswscale/swscale.h>
  int main(void) { sws_scale(0, 0, 0, 0, 0, 0, 0); return 0; }
EOF
  if $_pkg_config --exists libswscale ; then
    _inc_libswscale=`$_pkg_config --cflags libswscale`
    _ld_tmp=`$_pkg_config --libs libswscale`
    cc_check $_inc_libswscale $_ld_tmp && _ld_extra="$_ld_extra $_ld_tmp" \
      && _libswscale_so=yes
  elif cc_check -lswscale ; then
    _ld_extra="$_ld_extra -lswscale"
    _libswscale_so=yes
  fi
fi
_libswscale=no
_def_libswscale='#undef CONFIG_LIBSWSCALE'
_def_libswscale_a='#undef CONFIG_LIBSWSCALE_A'
_def_libswscale_so='#undef CONFIG_LIBSWSCALE_SO'
test "$_libswscale_a" = yes || test "$_libswscale_so" = yes && _libswscale=yes
test "$_libswscale"    = yes && _def_libswscale='#define CONFIG_LIBSWSCALE 1'
test "$_libswscale_a"  = yes && _def_libswscale_a='#define CONFIG_LIBSWSCALE_A 1'
test "$_libswscale_so" = yes \
  && _def_libswscale_so='#define CONFIG_LIBSWSCALE_SO 1'
echores "$_libswscale"

echocheck "libamr narrowband"
if test "$_libamr_nb" = auto ; then
  _libamr_nb=no
  cat > $TMPC << EOF
#include <amrnb/sp_dec.h>
int main(void) { Speech_Decode_Frame_init(); return 0; }
EOF
  cc_check -lamrnb && _libamr_nb=yes
  if test "$_libavcodec_a" != yes ; then
    _libamr_nb=no
    _res_comment="libavcodec (static) is required by libamr_nb, sorry"
  fi
fi
if test "$_libamr_nb" = yes ; then
  _libamr=yes
  _ld_extra="$_ld_extra -lamrnb"
  _def_libamr='#define CONFIG_LIBAMR 1'
  _def_libamr_nb='#define CONFIG_LIBAMR_NB 1'
  _libavdecoders="$_libavdecoders LIBAMR_NB_DECODER"
  _libavencoders="$_libavencoders LIBAMR_NB_ENCODER"
  _codecmodules="libamr_nb $_codecmodules"
else
  _def_libamr_nb='#undef CONFIG_LIBAMR_NB'
  _nocodecmodules="libamr_nb $_nocodecmodules"
fi
echores "$_libamr_nb"


echocheck "libamr wideband"
if test "$_libamr_wb" = auto ; then
  _libamr_wb=no
  cat > $TMPC << EOF
#include <amrwb/dec_if.h>
int main(void) { D_IF_init(); return 0; }
EOF
  cc_check -lamrwb && _libamr_wb=yes
  if test "$_libavcodec_a" != yes ; then
    _libamr_wb=no
    _res_comment="libavcodec (static) is required by libamr_wb, sorry"
  fi
fi
if test "$_libamr_wb" = yes ; then
  _libamr=yes
  _ld_extra="$_ld_extra -lamrwb"
  _def_libamr='#define CONFIG_LIBAMR 1'
  _def_libamr_wb='#define CONFIG_LIBAMR_WB 1'
  _libavdecoders="$_libavdecoders LIBAMR_WB_DECODER"
  _libavencoders="$_libavencoders LIBAMR_WB_ENCODER"
  _codecmodules="libamr_wb $_codecmodules"
else
  _def_libamr_wb='#undef CONFIG_LIBAMR_WB'
  _nocodecmodules="libamr_wb $_nocodecmodules"
fi
echores "$_libamr_wb"

echocheck "libdv-0.9.5+"
if test "$_libdv" = auto ; then
  _libdv=no
  cat > $TMPC <<EOF
#include <libdv/dv.h>
int main(void) { dv_encoder_t* enc=dv_encoder_new(1,1,1); return 0; }
EOF
  cc_check -ldv $_ld_pthread $_ld_lm && _libdv=yes
fi
if test "$_libdv" = yes ; then
  _def_libdv='#define CONFIG_LIBDV095 1'
  _ld_extra="$_ld_extra -ldv"
  _codecmodules="libdv $_codecmodules"
else
  _def_libdv='#undef CONFIG_LIBDV095'
  _nocodecmodules="libdv $_nocodecmodules"
fi
echores "$_libdv"


echocheck "Xvid"
if test "$_xvid" = auto ; then
  _xvid=no
  cat > $TMPC << EOF
#include <xvid.h>
int main(void) { xvid_global(0, 0, 0, 0); return 0; }
EOF
  for _ld_tmp in "-lxvidcore $_ld_lm" "-lxvidcore $_ld_lm $_ld_pthread" ; do
    cc_check $_ld_tmp && _ld_extra="$_ld_extra $_ld_tmp" && _xvid=yes && break
  done
fi

if test "$_xvid" = yes ; then
  _def_xvid='#define CONFIG_XVID4 1'
  _codecmodules="xvid $_codecmodules"
else
  _def_xvid='#undef CONFIG_XVID4'
  _nocodecmodules="xvid $_nocodecmodules"
fi
echores "$_xvid"

echocheck "Xvid two pass plugin"
if test "$_xvid" = yes && test "$_xvid_lavc" = auto ; then
  cat > $TMPC << EOF
#include <xvid.h>
int main(void) { xvid_plugin_2pass2_t s; s.vbv_size=0; return 0; }
EOF
  cc_check && _xvid_lavc=yes
fi
if test "$_xvid_lavc" = yes ; then
  _def_xvid_lavc='#define CONFIG_LIBXVID 1'
  _libavencoders="$_libavencoders LIBXVID_ENCODER"
else
  _xvid_lavc=no
  _def_xvid_lavc='#undef CONFIG_LIBXVID'
fi
echores "$_xvid_lavc"


echocheck "x264"
if test "$_x264" = auto ; then
  cat > $TMPC << EOF
#include <inttypes.h>
#include <x264.h>
#if X264_BUILD < 65
#error We do not support old versions of x264. Get the latest from SVN.
#endif
int main(void) { x264_encoder_open((void*)0); return 0; }
EOF
  _x264=no
  for _ld_x264 in "-lx264 $_ld_pthread" "-lx264 $_ld_pthread $_ld_lm" ; do
    cc_check $_ld_x264 && _libs_mencoder="$_libs_mencoder $_ld_x264" && _x264=yes && break
  done
fi

if test "$_x264" = yes ; then
  _def_x264='#define CONFIG_X264 1'
  _codecmodules="x264 $_codecmodules"
  test "$_x264_lavc" = auto && _x264_lavc=yes
  if test "$_x264_lavc" = yes ; then
    _def_x264_lavc='#define CONFIG_LIBX264 1'
    _libs_mplayer="$_libs_mplayer $_ld_x264"
    _libavencoders="$_libavencoders LIBX264_ENCODER"
  fi
else
  _x264_lavc=no
  _def_x264='#undef CONFIG_X264'
  _def_x264_lavc='#undef CONFIG_LIBX264'
  _nocodecmodules="x264 $_nocodecmodules"
fi
_res_comment="in libavcodec: $_x264_lavc"
echores "$_x264"


echocheck "libdirac"
if test "$_libdirac_lavc" = auto; then
  _libdirac_lavc=no
  if test "$_libavcodec_a" != yes; then
    _res_comment="libavcodec (static) is required by libdirac, sorry"
  else
    cat > $TMPC << EOF
#include <libdirac_encoder/dirac_encoder.h>
#include <libdirac_decoder/dirac_parser.h>
int main(void)
{
    dirac_encoder_context_t enc_ctx;
    dirac_decoder_t *dec_handle;
    dirac_encoder_context_init(&enc_ctx, VIDEO_FORMAT_SD_576I50);
    dec_handle = dirac_decoder_init(0);
    if (dec_handle)
        dirac_decoder_close(dec_handle);
    return 0;
}
EOF
    if $_pkg_config --exists dirac ; then
      _inc_dirac=`$_pkg_config --silence-errors --cflags dirac`
      _ld_dirac=`$_pkg_config --silence-errors --libs dirac`
      cc_check $_inc_dirac $_ld_dirac      &&
      _libdirac_lavc=yes                   &&
      _inc_extra="$_inc_extra $_inc_dirac" &&
      _ld_extra="$_ld_extra $_ld_dirac"
    fi
  fi
fi
if test "$_libdirac_lavc" = yes ; then
  _def_libdirac_lavc='#define CONFIG_LIBDIRAC 1'
  _libavencoders="$_libavencoders LIBDIRAC_ENCODER"
  _libavdecoders="$_libavdecoders LIBDIRAC_DECODER"
  _codecmodules="libdirac $_codecmodules"
else
  _def_libdirac_lavc='#undef CONFIG_LIBDIRAC'
  _nocodecmodules="libdirac $_nocodecmodules"
fi
echores "$_libdirac_lavc"


echocheck "libschroedinger"
if test "$_libschroedinger_lavc" = auto ; then
  _libschroedinger_lavc=no
  if test "$_libavcodec_a" != yes; then
    _res_comment="libavcodec (static) is required by libschroedinger, sorry"
  else
    cat > $TMPC << EOF
#include <schroedinger/schro.h>
int main(void) { schro_init(); return 0; }
EOF
    if $_pkg_config --exists schroedinger-1.0 ; then
      _inc_schroedinger=`$_pkg_config --silence-errors --cflags schroedinger-1.0`
      _ld_schroedinger=`$_pkg_config --silence-errors --libs schroedinger-1.0`
      cc_check $_inc_schroedinger $_ld_schroedinger &&
      _libschroedinger_lavc=yes                     &&
      _inc_extra="$_inc_extra $_inc_schroedinger"   &&
      _ld_extra="$_ld_extra $_ld_schroedinger"
    fi
  fi
fi
if test "$_libschroedinger_lavc" = yes ; then
  _def_libschroedinger_lavc='#define CONFIG_LIBSCHROEDINGER 1'
  _libavencoders="$_libavencoders LIBSCHROEDINGER_ENCODER"
  _libavdecoders="$_libavdecoders LIBSCHROEDINGER_DECODER"
  _codecmodules="libschroedinger $_codecmodules"
else
  _def_libschroedinger_lavc='#undef CONFIG_LIBSCHROEDINGER'
  _nocodecmodules="libschroedinger $_nocodecmodules"
fi
echores "$_libschroedinger_lavc"

echocheck "libnut"
if test "$_libnut" = auto ; then
  cat > $TMPC << EOF
#include <stdio.h>
#include <stdlib.h>
#include <inttypes.h>
#include <libnut.h>
int main(void) { (void)nut_error(0); return 0; }
EOF
  _libnut=no
   cc_check -lnut && _libnut=yes
fi

if test "$_libnut" = yes ; then
  _def_libnut='#define CONFIG_LIBNUT 1'
  _ld_extra="$_ld_extra -lnut"
else
  _def_libnut='#undef CONFIG_LIBNUT'
fi
echores "$_libnut"

#check must be done after libavcodec one
echocheck "zr"
if test "$_zr" = auto ; then
  #36067's seem to identify themselves as 36057PQC's, so the line
  #below should work for 36067's and 36057's.
  if grep -q -s -e "Multimedia video controller: Zoran Corporation ZR36057" /proc/pci ; then
    _zr=yes
  else
    _zr=no
  fi
fi
if test "$_zr" = yes ; then
  if test "$_libavcodec_a" = yes ; then
    _def_zr='#define CONFIG_ZR 1'
    _vomodules="zr zr2 $_vomodules"
  else
    _res_comment="libavcodec (static) is required by zr, sorry"
    _novomodules="zr $_novomodules"
    _def_zr='#undef CONFIG_ZR'
  fi
else
  _def_zr='#undef CONFIG_ZR'
  _novomodules="zr zr2 $_novomodules"
fi
echores "$_zr"

# mencoder requires (optional) those libs: libmp3lame
if test "$_mencoder" != no ; then

echocheck "libmp3lame"
_def_mp3lame_preset='#undef CONFIG_MP3LAME_PRESET'
_def_mp3lame_preset_medium='#undef CONFIG_MP3LAME_PRESET_MEDIUM'
if test "$_mp3lame" = auto ; then
  _mp3lame=no
  cat > $TMPC <<EOF
#include <lame/lame.h>
int main(void) { lame_version_t lv; (void) lame_init();
    get_lame_version_numerical(&lv);  printf("%d%d\n",lv.major,lv.minor);
    return 0; }
EOF
  cc_check -lmp3lame $_ld_lm && tmp_run && _mp3lame=yes
fi
if test "$_mp3lame" = yes ; then
  _def_mp3lame="#define CONFIG_MP3LAME"
  _ld_mp3lame=-lmp3lame
  _libs_mencoder="$_libs_mencoder $_ld_mp3lame"
  cat > $TMPC << EOF
#include <lame/lame.h>
int main(void) { lame_set_preset(NULL, STANDARD_FAST); return 0; }
EOF
  cc_check $_ld_mp3lame $_ld_lm && _def_mp3lame_preset="#define CONFIG_MP3LAME_PRESET"
  cat > $TMPC << EOF
#include <lame/lame.h>
int main(void) { lame_set_preset(NULL, MEDIUM_FAST); return 0; }
EOF
  cc_check $_ld_mp3lame $_ld_lm && _def_mp3lame_preset_medium="#define CONFIG_MP3LAME_PRESET_MEDIUM"
  test "$_mp3lame_lavc" = auto && _mp3lame_lavc=yes
  if test "$_mp3lame_lavc" = yes ; then
    _def_mp3lame_lavc="#define CONFIG_LIBMP3LAME 1"
    _libavencoders="$_libavencoders LIBMP3LAME_ENCODER"
    _libs_mplayer="$_libs_mplayer $_ld_mp3lame"
  fi
else
  _mp3lame_lavc=no
  _def_mp3lame='#undef CONFIG_MP3LAME'
  _def_mp3lame_lavc="#undef CONFIG_LIBMP3LAME"
fi
_res_comment="in libavcodec: $_mp3lame_lavc"
echores "$_mp3lame"

fi # test "$_mencoder" != no

echocheck "mencoder"
if test "$_mencoder" = yes ; then
  _def_muxers='#define CONFIG_MUXERS 1'
else
  # mpeg1video for vf_lavc, snow for vf_uspp and vf_mcdeint, png for vf_screenshot
  _libavencoders="MPEG1VIDEO_ENCODER SNOW_ENCODER"
  test "$_zlib" = yes && _libavencoders="$_libavencoders PNG_ENCODER"
  _libavmuxers=""
fi
echores "$_mencoder"


echocheck "UnRAR executable"
if test "$_unrar_exec" = auto ; then
    _unrar_exec="yes"
    mingw32 && _unrar_exec="no"
fi
if test "$_unrar_exec" = yes ; then
    _def_unrar_exec='#define CONFIG_UNRAR_EXEC 1'
else
    _def_unrar_exec='#undef CONFIG_UNRAR_EXEC'
fi
echores "$_unrar_exec"

echocheck "TV interface"
if test "$_tv" = yes ; then
  _def_tv='#define CONFIG_TV 1'
  _inputmodules="tv $_inputmodules"
else
  _noinputmodules="tv $_noinputmodules"
  _def_tv='#undef CONFIG_TV'
fi
echores "$_tv"


if freebsd || netbsd || openbsd || dragonfly || bsdos ; then
  echocheck "*BSD BT848 bt8xx header"
  _ioctl_bt848_h=no
  for file in "machine/ioctl_bt848.h" \
            "dev/bktr/ioctl_bt848.h" \
            "dev/video/bktr/ioctl_bt848.h" \
            "dev/ic/bt8xx.h" ; do
    cat > $TMPC <<EOF
#include <sys/types.h>
#include <sys/ioctl.h>
#include <$file>
int main(void) { ioctl(0, TVTUNER_GETFREQ, 0); return 0; }
EOF
    if cc_check ; then
     _ioctl_bt848_h=yes
     _ioctl_bt848_h_name="$file"
     break;
    fi
  done
  if test "$_ioctl_bt848_h" = yes ; then
    _def_ioctl_bt848_h_name="#define IOCTL_BT848_H_NAME <$_ioctl_bt848_h_name>"
    _res_comment="using $_ioctl_bt848_h_name"
  else
    _def_ioctl_bt848_h_name="#undef IOCTL_BT848_H_NAME"
  fi
  echores "$_ioctl_bt848_h"

  echocheck "*BSD ioctl_meteor.h"
  _ioctl_meteor_h=no
  for file in "machine/ioctl_meteor.h" \
            "dev/bktr/ioctl_meteor.h" \
            "dev/video/bktr/ioctl_meteor.h" ; do
    cat > $TMPC <<EOF
#include <sys/types.h>
#include <$file>
int main(void) { ioctl(0, METEORSINPUT, 0); return 0; }
EOF
    if cc_check ; then
     _ioctl_meteor_h=yes
     _ioctl_meteor_h_name="$file"
     break;
    fi
  done
  if test "$_ioctl_meteor_h" = yes ; then
    _def_ioctl_meteor_h_name="#define IOCTL_METEOR_H_NAME <$_ioctl_meteor_h_name>"
    _res_comment="using $_ioctl_meteor_h_name"
  else
    _def_ioctl_meteor_h_name="#undef IOCTL_METEOR_H_NAME"
  fi
  echores "$_ioctl_meteor_h"

  echocheck "*BSD BrookTree 848 TV interface"
  if test "$_tv_bsdbt848" = auto ; then
    _tv_bsdbt848=no
    if test "$_tv" = yes ; then
      cat > $TMPC <<EOF
#include <sys/types.h>
$_def_ioctl_meteor_h_name
$_def_ioctl_bt848_h_name
#ifdef IOCTL_METEOR_H_NAME
#include IOCTL_METEOR_H_NAME
#endif
#ifdef IOCTL_BT848_H_NAME
#include IOCTL_BT848_H_NAME
#endif
int main(void) {
 ioctl(0, METEORSINPUT, 0);
 ioctl(0, TVTUNER_GETFREQ, 0);
 return 0;
}
EOF
      cc_check && _tv_bsdbt848=yes
    fi
  fi
  if test "$_tv_bsdbt848" = yes ; then
    _def_tv_bsdbt848='#define CONFIG_TV_BSDBT848 1'
    _inputmodules="tv-bsdbt848 $_inputmodules"
  else
    _def_tv_bsdbt848='#undef CONFIG_TV_BSDBT848'
    _noinputmodules="tv-bsdbt848 $_noinputmodules"
  fi
  echores "$_tv_bsdbt848"
fi #if freebsd || netbsd || openbsd || dragonfly || bsdos


echocheck "DirectShow TV interface"
if test "$_tv_dshow" = auto ; then
  _tv_dshow=no
  if test "$_tv" = yes && win32 ; then
    cat > $TMPC <<EOF
#include <ole2.h>
int main(void) {
    void* p;
    CoCreateInstance((GUID*)&GUID_NULL, NULL, CLSCTX_INPROC_SERVER, &GUID_NULL, &p);
    return 0;
}
EOF
    cc_check -lole32 -luuid && _tv_dshow=yes
  fi
fi
if test "$_tv_dshow" = yes ; then
  _inputmodules="tv-dshow $_inputmodules"
  _def_tv_dshow='#define CONFIG_TV_DSHOW 1'
  _ld_extra="$_ld_extra -lole32 -luuid"
else
  _noinputmodules="tv-dshow $_noinputmodules"
  _def_tv_dshow='#undef CONFIG_TV_DSHOW'
fi
echores "$_tv_dshow"


echocheck "Video 4 Linux TV interface"
if test "$_tv_v4l1" = auto ; then
  _tv_v4l1=no
  if test "$_tv" = yes && linux ; then
    cat > $TMPC <<EOF
#include <stdlib.h>
#include <linux/videodev.h>
int main(void) { return 0; }
EOF
    cc_check && _tv_v4l1=yes
  fi
fi
if test "$_tv_v4l1" = yes ; then
  _audio_input=yes
  _tv_v4l=yes
  _def_tv_v4l='#define CONFIG_TV_V4L 1'
  _def_tv_v4l1='#define CONFIG_TV_V4L1 1'
  _inputmodules="tv-v4l $_inputmodules"
else
  _noinputmodules="tv-v4l1 $_noinputmodules"
  _def_tv_v4l='#undef CONFIG_TV_V4L'
fi
echores "$_tv_v4l1"


echocheck "Video 4 Linux 2 TV interface"
if test "$_tv_v4l2" = auto ; then
  _tv_v4l2=no
  if test "$_tv" = yes && linux ; then
    cat > $TMPC <<EOF
#include <stdlib.h>
#include <linux/types.h>
#include <linux/videodev2.h>
int main(void) { return 0; }
EOF
    cc_check && _tv_v4l2=yes
  fi
fi
if test "$_tv_v4l2" = yes ; then
  _audio_input=yes
  _tv_v4l=yes
  _def_tv_v4l='#define CONFIG_TV_V4L 1'
  _def_tv_v4l2='#define CONFIG_TV_V4L2 1'
  _inputmodules="tv-v4l2 $_inputmodules"
else
  _noinputmodules="tv-v4l2 $_noinputmodules"
  _def_tv_v4l2='#undef CONFIG_TV_V4L2'
fi
echores "$_tv_v4l2"


echocheck "TV teletext interface"
if test "$_tv_teletext" = auto ; then
  _tv_teletext=no
  if test "$_freetype" = yes && test "$_pthreads" = yes; then
    if test "$_tv_v4l2" = yes || test "$_v4l" = yes || test "$_tv_dshow" = yes; then
      _tv_teletext=yes
    fi
  fi
fi
if test "$_tv_teletext" = yes ; then
  _def_tv_teletext='#define CONFIG_TV_TELETEXT 1'
  _inputmodules="tv-teletext $_inputmodules"
else
  _noinputmodules="tv-teletext $_noinputmodules"
  _def_tv_teletext='#undef CONFIG_TV_TELETEXT'
fi
echores "$_tv_teletext"


echocheck "Radio interface"
if test "$_radio" = yes ; then
  _def_radio='#define CONFIG_RADIO 1'
  _inputmodules="radio $_inputmodules"
  if test "$_alsa9" != yes -a "$_alsa1x" != yes -a "$_ossaudio" != yes ; then
    _radio_capture=no
  fi
  if test "$_radio_capture" = yes ; then
    _audio_input=yes
    _def_radio_capture="#define CONFIG_RADIO_CAPTURE 1"
  else
    _def_radio_capture="#undef CONFIG_RADIO_CAPTURE"
  fi
else
  _noinputmodules="radio $_noinputmodules"
  _def_radio='#undef CONFIG_RADIO'
  _def_radio_capture="#undef CONFIG_RADIO_CAPTURE"
  _radio_capture=no
fi
echores "$_radio"
echocheck "Capture for Radio interface"
echores "$_radio_capture"

echocheck "Video 4 Linux 2 Radio interface"
if test "$_radio_v4l2" = auto ; then
  _radio_v4l2=no
  if test "$_radio" = yes && linux ; then
    cat > $TMPC <<EOF
#include <stdlib.h>
#include <linux/types.h>
#include <linux/videodev2.h>
int main(void) { return 0; }
EOF
    cc_check && _radio_v4l2=yes
  fi
fi
if test "$_radio_v4l2" = yes ; then
  _def_radio_v4l2='#define CONFIG_RADIO_V4L2 1'
else
  _def_radio_v4l2='#undef CONFIG_RADIO_V4L2'
fi
echores "$_radio_v4l2"

echocheck "Video 4 Linux Radio interface"
if test "$_radio_v4l" = auto ; then
  _radio_v4l=no
  if test "$_radio" = yes && linux ; then
    cat > $TMPC <<EOF
#include <stdlib.h>
#include <linux/videodev.h>
int main(void) { return 0; }
EOF
    cc_check && _radio_v4l=yes
  fi
fi
if test "$_radio_v4l" = yes ; then
  _def_radio_v4l='#define CONFIG_RADIO_V4L 1'
else
  _def_radio_v4l='#undef CONFIG_RADIO_V4L'
fi
echores "$_radio_v4l"

if freebsd || netbsd || openbsd || dragonfly || bsdos \
  && test "$_radio" = yes && test "$_radio_bsdbt848" = auto ; then
echocheck "*BSD BrookTree 848 Radio interface"
   _radio_bsdbt848=no
    cat > $TMPC <<EOF
#include <sys/types.h>
$_def_ioctl_bt848_h_name
#ifdef IOCTL_BT848_H_NAME
#include IOCTL_BT848_H_NAME
#endif
int main(void) { ioctl(0, RADIO_GETFREQ, 0); return 0; }
EOF
    cc_check && _radio_bsdbt848=yes
echores "$_radio_bsdbt848"
fi #if freebsd || netbsd || openbsd || dragonfly || bsdos && _radio && _radio_bsdbt848

if test "$_radio_bsdbt848" = yes ; then
  _def_radio_bsdbt848='#define CONFIG_RADIO_BSDBT848 1'
else
  _def_radio_bsdbt848='#undef CONFIG_RADIO_BSDBT848'
fi

if test "$_radio_v4l" = no && test "$_radio_v4l2" = no && \
   test "$_radio_bsdbt848" = no && test "$_radio" = yes ; then
    die "Radio driver requires BSD BT848,  V4L or V4L2!"
fi

echocheck "Video 4 Linux 2 MPEG PVR interface"
if test "$_pvr" = auto ; then
 _pvr=no
 if test "$_tv_v4l2" = yes && linux ; then
  cat > $TMPC <<EOF
#include <stdlib.h>
#include <inttypes.h>
#include <linux/types.h>
#include <linux/videodev2.h>
int main(void) { struct v4l2_ext_controls ext; return 0; }
EOF
  cc_check && _pvr=yes
 fi
fi
if test "$_pvr" = yes ; then
  _def_pvr='#define CONFIG_PVR 1'
  _inputmodules="pvr $_inputmodules"
else
  _noinputmodules="pvr $_noinputmodules"
  _def_pvr='#undef CONFIG_PVR'
fi
echores "$_pvr"


echocheck "ftp"
if ! beos && test "$_ftp" = yes ; then
  _def_ftp='#define CONFIG_FTP 1'
  _inputmodules="ftp $_inputmodules"
else
  _noinputmodules="ftp $_noinputmodules"
  _def_ftp='#undef CONFIG_FTP'
fi
echores "$_ftp"

echocheck "vstream client"
if test "$_vstream" = auto ; then
  _vstream=no
  cat > $TMPC <<EOF
#include <vstream-client.h>
void vstream_error(const char *format, ... ) {}
int main(void) { vstream_start(); return 0; }
EOF
  cc_check -lvstream-client && _vstream=yes
fi
if test "$_vstream" = yes ; then
  _def_vstream='#define CONFIG_VSTREAM 1'
  _inputmodules="vstream $_inputmodules"
  _ld_extra="$_ld_extra -lvstream-client"
else
  _noinputmodules="vstream $_noinputmodules"
  _def_vstream='#undef CONFIG_VSTREAM'
fi
echores "$_vstream"


echocheck "OSD menu"
if test "$_menu" = yes ; then
    _def_menu='#define CONFIG_MENU 1'
    test $_dvbin = "yes" && _menu_dvbin=yes
else
_def_menu='#undef CONFIG_MENU'
    _menu_dvbin=no
fi
echores "$_menu"


echocheck "Subtitles sorting"
if test "$_sortsub" = yes ; then
    _def_sortsub='#define CONFIG_SORTSUB 1'
else
    _def_sortsub='#undef CONFIG_SORTSUB'
fi
echores "$_sortsub"


echocheck "XMMS inputplugin support"
if test "$_xmms" = yes ; then
  if ( xmms-config --version ) >/dev/null 2>&1 ; then
      _xmmsplugindir=`xmms-config --input-plugin-dir`
      _xmmslibdir=`xmms-config --exec-prefix`/lib
  else
      _xmmsplugindir=/usr/lib/xmms/Input
      _xmmslibdir=/usr/lib
  fi

  _def_xmms='#define CONFIG_XMMS 1'
  if darwin ; then
     _ld_extra="$_ld_extra ${_xmmslibdir}/libxmms.dylib"
  else
     _ld_extra="$_ld_extra ${_xmmslibdir}/libxmms.so.1 -export-dynamic"
  fi
else
  _def_xmms='#undef CONFIG_XMMS'
fi
echores "$_xmms"


# --------------- GUI specific tests begin -------------------
echocheck "GUI"
echo "$_gui"
if test "$_gui" = yes ; then

  # Required libraries
  if test "$_libavcodec" != yes ||
      ! echo $_libavdecoders | grep -q PNG_DECODER ; then
    die "The GUI requires libavcodec with PNG support (needs zlib)."
  fi
  test "$_freetype" = no && test "$_bitmap_font" = no && \
    die "The GUI requires either FreeType or bitmap font support."
if ! win32 ; then
  _gui_gtk=yes
  test "$_x11" != yes && die "X11 support required for GUI compilation."

  echocheck "XShape extension"
  if test "$_xshape" = auto ; then
    _xshape=no
    cat > $TMPC << EOF
#include <X11/Xlib.h>
#include <X11/Xproto.h>
#include <X11/Xutil.h>
#include <X11/extensions/shape.h>
#include <stdlib.h>
int main(void) {
  char *name = ":0.0";
  Display *wsDisplay;
  int exitvar = 0;
  int eventbase, errorbase;
  if (getenv("DISPLAY"))
    name=getenv("DISPLAY");
  wsDisplay=XOpenDisplay(name);
  if (!XShapeQueryExtension(wsDisplay,&eventbase,&errorbase))
    exitvar=1;
  XCloseDisplay(wsDisplay);
  return exitvar;
}
EOF
    cc_check -lXext && _xshape=yes
  fi
  if test "$_xshape" = yes ; then
    _def_xshape='#define CONFIG_XSHAPE 1'
  else
    die "The GUI requires the X11 extension XShape (which was not found)."
  fi
  echores "$_xshape"

#Check for GTK
if test "$_gtk1" = no ; then
  #Check for GTK2 :
  echocheck "GTK+ version"

  if $_pkg_config gtk+-2.0 --exists ; then
    _gtk=`$_pkg_config gtk+-2.0 --modversion 2>/dev/null`
    _inc_extra="$_inc_extra `$_pkg_config gtk+-2.0 --cflags 2>/dev/null`"
    _libs_mplayer="$_libs_mplayer `$_pkg_config gtk+-2.0 --libs 2>/dev/null`"
    echores "$_gtk"

    # Check for GLIB2
    if $_pkg_config glib-2.0 --exists ; then
      echocheck "glib version"
      _glib=`$_pkg_config glib-2.0 --modversion 2>/dev/null`
      _libs_mplayer="$_libs_mplayer `$_pkg_config glib-2.0 --libs 2>/dev/null`"
      echores "$_glib"

      _def_gui='#define CONFIG_GUI 1'
      _def_gtk2='#define CONFIG_GTK2 1'
    else
      _gtk1=yes
      echo "GLIB-2 devel packages were not found, trying GTK 1.2"
    fi
  else
    echo "GTK-2 devel packages were not found, trying GTK 1.2"
    _gtk1=yes
  fi
fi

if test "$_gtk1" = yes ; then
  # Check for old GTK (1.2.x)
  echocheck "GTK version"
  if test -z "$_gtkconfig" ; then
    if ( gtk-config --version ) >/dev/null 2>&1 ; then
      _gtkconfig="gtk-config"
    elif ( gtk12-config --version ) >/dev/null 2>&1 ; then
      _gtkconfig="gtk12-config"
    else
      die "The GUI requires GTK devel packages (which were not found)."
    fi
  fi
  _gtk=`$_gtkconfig --version 2>&1`
  _inc_extra="$_inc_extra `$_gtkconfig --cflags 2>&1`"
  _libs_mplayer="$_libs_mplayer `$_gtkconfig --libs 2>&1`"
  echores "$_gtk (using $_gtkconfig)"

  # Check for GLIB
  echocheck "glib version"
  if test -z "$_glibconfig" ; then
    if ( glib-config --version ) >/dev/null 2>&1 ; then
      _glibconfig="glib-config"
    elif ( glib12-config --version ) >/dev/null 2>&1 ; then
      _glibconfig="glib12-config"
    else
      die "The GUI requires GLIB devel packages (which were not found)"
    fi
  fi
  _glib=`$_glibconfig --version 2>&1`
  _libs_mplayer="$_libs_mplayer `$_glibconfig --libs 2>&1`"
  echores "$_glib (using $_glibconfig)"

  _def_gui='#define CONFIG_GUI 1'
  _def_gtk2='#undef CONFIG_GTK2'
fi

else #if ! win32
  _gui_win32=yes
  _libs_mplayer="$_libs_mplayer -lcomdlg32 -lcomctl32 -lshell32 -lkernel32"
  _def_gui='#define CONFIG_GUI 1'
  _def_gtk2='#undef CONFIG_GTK2'
fi #if ! win32

else #if test "$_gui"
  _def_gui='#undef CONFIG_GUI'
  _def_gtk2='#undef CONFIG_GTK2'
fi #if test "$_gui"
# --------------- GUI specific tests end -------------------


if test "$_charset" = "noconv" ; then
  _charset=""
fi
if test "$_charset" ; then
  _def_charset="#define MSG_CHARSET \"$_charset\""
else
  _def_charset="#undef MSG_CHARSET"
fi

if test -n "$_charset" && test "$_charset" != "UTF-8" ; then
echocheck "iconv program"
iconv -f UTF-8 -t $_charset ${_mp_help} > /dev/null 2>> "$TMPLOG"
if test "$?" -ne 0 ; then
  echores "no"
    echo "No working iconv program found, use "
    echo "--charset=UTF-8 to continue anyway."
    echo "If you also have problems with iconv library functions use --charset=noconv."
    echo "Messages in the GTK-2 interface will be broken then."
    exit 1
else
  echores "yes"
fi
fi

#############################################################################

echocheck "automatic gdb attach"
if test "$_crash_debug" = yes ; then
  _def_crash_debug='#define CONFIG_CRASH_DEBUG 1'
else
  _def_crash_debug='#undef CONFIG_CRASH_DEBUG'
  _crash_debug=no
fi
echores "$_crash_debug"

echocheck "compiler support for noexecstack"
cat > $TMPC <<EOF
int main(void) { return 0; }
EOF
if cc_check -Wl,-z,noexecstack ; then
  _ld_extra="-Wl,-z,noexecstack $_ld_extra"
  echores "yes"
else
  echores "no"
fi


# Dynamic linking flags
# (FIXME: 'echocheck "dynamic linking"' above and modify here accordingly)
_ld_dl_dynamic=''
freebsd || netbsd || openbsd || dragonfly || bsdos && _ld_dl_dynamic='-rdynamic'
if test "$_real" = yes || test "$_xanim" = yes && ! win32 && ! qnx && ! darwin && ! os2 ; then
  _ld_dl_dynamic='-rdynamic'
fi

_ld_extra="$_ld_extra $_ld_pthread $_ld_dl $_ld_dl_dynamic"
bsdos && _ld_extra="$_ld_extra -ldvd"
(netbsd || openbsd) && x86_32 && _ld_extra="$_ld_extra -li386"

_def_debug='#undef MP_DEBUG'
test "$_debug" != "" && _def_debug='#define MP_DEBUG 1'


echocheck "joystick"
_def_joystick='#undef CONFIG_JOYSTICK'
if test "$_joystick" = yes ; then
  if linux ; then
    # TODO add some check
    _def_joystick='#define CONFIG_JOYSTICK 1'
  else
    _joystick="no"
    _res_comment="unsupported under $system_name"
  fi
fi
echores "$_joystick"

echocheck "lirc"
if test "$_lirc" = auto ; then
  _lirc=no
  cat > $TMPC <<EOF
#include <lirc/lirc_client.h>
int main(void) { return 0; }
EOF
  cc_check -llirc_client && _lirc=yes
fi
if test "$_lirc" = yes ; then
  _def_lirc='#define CONFIG_LIRC 1'
  _ld_extra="$_ld_extra -llirc_client"
else
  _def_lirc='#undef CONFIG_LIRC'
fi
echores "$_lirc"

echocheck "lircc"
if test "$_lircc" = auto ; then
  _lircc=no
  cat > $TMPC <<EOF
#include <lirc/lircc.h>
int main(void) { return 0; }
EOF
  cc_check -llircc && _lircc=yes
fi
if test "$_lircc" = yes ; then
  _def_lircc='#define CONFIG_LIRCC 1'
  _ld_extra="$_ld_extra -llircc"
else
  _def_lircc='#undef CONFIG_LIRCC'
fi
echores "$_lircc"

if arm; then
# Detect maemo development platform libraries availability (http://www.maemo.org),
# they are used when run on Nokia 770|8x0
echocheck "maemo (Nokia 770|8x0)"
if test "$_maemo" = auto ; then
  _maemo=no
  cat > $TMPC << EOF
#include <libosso.h>
int main(void) { (void) osso_initialize("", "", 0, NULL); return 0; }
EOF
  cc_check `$_pkg_config --cflags --libs libosso 2>/dev/null` && _maemo=yes
fi
if test "$_maemo" = yes ; then
  _def_maemo='#define CONFIG_MAEMO 1'
  _inc_extra="$_inc_extra `$_pkg_config --cflags libosso`"
  _ld_extra="$_ld_extra `$_pkg_config --libs libosso` -lXsp"
else
  _def_maemo='#undef CONFIG_MAEMO'
fi
echores "$_maemo"
fi

#this must be the last test to be performed or the ones following it will likely fail
#because libdvdnavmini is intentionally not linked against libdvdread (to permit mplayer
# to use its own copy of the library)
echocheck "DVD support (libdvdnav)"
if test "$_dvdread_internal" = yes && test ! -f "libdvdnav/dvdnav.c" ; then
  _dvdnav=no
fi
dvdnav_internal=no
if test "$_dvdnav" = auto ; then
  if test "$_dvdread_internal" = yes ; then
    _dvdnav=yes
    dvdnav_internal=yes
    _res_comment="internal"
  else
    $_dvdnavconfig --version --minilibs >> $TMPLOG 2>&1 || _dvdnav=no
  fi
fi
if test "$_dvdnav" = auto ; then
  cat > $TMPC <<EOF
#include <inttypes.h>
#include <dvdnav/dvdnav.h>
int main(void) { dvdnav_t *dvd=0; return 0; }
EOF
  _dvdnav=no
  _dvdnavdir=`$_dvdnavconfig --cflags`
  _dvdnavlibs=`$_dvdnavconfig --libs`
  cc_check $_dvdnavdir $_dvdnavlibs $_ld_dl $_ld_pthread && _dvdnav=yes
fi
if test "$_dvdnav" = yes ; then
  _largefiles=yes
  _def_dvdnav='#define CONFIG_DVDNAV 1'
  if test "$dvdnav_internal" = yes ; then
    _inc_extra="$_inc_extra -Ilibdvdnav"
    _inputmodules="dvdnav(internal) $_inputmodules"
  else
    _inc_extra="$_inc_extra `$_dvdnavconfig --cflags`"
    _ld_extra="$_ld_extra `$_dvdnavconfig --minilibs`"
    _inputmodules="dvdnav $_inputmodules"
  fi
else
  _def_dvdnav='#undef CONFIG_DVDNAV'
  _noinputmodules="dvdnav $_noinputmodules"
fi
echores "$_dvdnav"


#############################################################################

# On OS/2 nm supports only a.out. So the -Zomf compiler option to generate
# the OMF format needs to come after the 'extern symbol prefix' check, which
# uses nm.
if os2 ; then
  _ld_extra="$_ld_extra -Zomf -Zstack 16384 -Zbin-files -Zargs-wild"
fi

# linker paths should be the same for mencoder and mplayer
_ld_tmp=""
for I in $_libs_mplayer ; do
  _tmp=`echo $I | sed -e 's/^-L.*$//'`
  if test -z "$_tmp" ; then
    _ld_extra="$_ld_extra $I"
  else
    _ld_tmp="$_ld_tmp $I"
  fi
done
_libs_mplayer=$_ld_tmp


#############################################################################
if darwin ; then
  CFLAGS="$CFLAGS -mdynamic-no-pic -falign-loops=16 -shared-libgcc"
  if [ "$_cc_major" = 3 ] && [ "$_cc_minor" -lt 1 ]; then
    CFLAGS="$CFLAGS -no-cpp-precomp"
  fi
fi
if amigaos ; then
  CFLAGS="$CFLAGS -DNEWLIB -D__USE_INLINE__"
fi
# Thread support
if linux ; then
  CFLAGS="$CFLAGS -D_REENTRANT"
elif freebsd || netbsd || openbsd || bsdos ; then
  # FIXME bsd needs this so maybe other OS'es
  CFLAGS="$CFLAGS -D_THREAD_SAFE"
fi
# 64 bit file offsets?
if test "$_largefiles" = yes || freebsd ; then
  CFLAGS="$CFLAGS -D_LARGEFILE_SOURCE -D_FILE_OFFSET_BITS=64"
  if test "$_dvdread" = yes || test "$_libdvdcss_internal" = yes ; then
    # dvdread support requires this (for off64_t)
    CFLAGS="$CFLAGS -D_LARGEFILE64_SOURCE"
  fi
fi

CXXFLAGS=" $CFLAGS -Iffmpeg -D__STDC_LIMIT_MACROS"

cat > $TMPC << EOF
int main(void) { return 0; }
EOF
if test "$cc_vendor" = "gnu" ; then
  cc_check -std=gnu99 && CFLAGS="-std=gnu99 $CFLAGS"
  cc_check -Wno-pointer-sign && CFLAGS="-Wno-pointer-sign $CFLAGS"
  cc_check -Wdisabled-optimization && CFLAGS="-Wdisabled-optimization $CFLAGS"
else
  CFLAGS="-D_ISOC99_SOURCE -D_BSD_SOURCE $CFLAGS"
fi

CFLAGS_FFMPEG="-I../.. $CFLAGS"
CFLAGS="-Iffmpeg $CFLAGS"

cc_check -mno-omit-leaf-frame-pointer && cflags_no_omit_leaf_frame_pointer="-mno-omit-leaf-frame-pointer"

#############################################################################
echo "Creating config.mak"
cat > config.mak << EOF
# -------- Generated by configure -----------

# Ensure that locale settings do not interfere with shell commands.
export LC_ALL = C

CHARSET = $_charset
DOC_LANG = $doc_lang
DOC_LANGS = $doc_langs
DOC_LANG_ALL = $doc_lang_all
MAN_LANG = $man_lang
MAN_LANGS = $man_langs
MAN_LANG_ALL = $man_lang_all

prefix = \$(DESTDIR)$_prefix
BINDIR = \$(DESTDIR)$_bindir
DATADIR = \$(DESTDIR)$_datadir
LIBDIR = \$(DESTDIR)$_libdir
MANDIR = \$(DESTDIR)$_mandir
CONFDIR = \$(DESTDIR)$_confdir

AR = $_ar
CC = $_cc
CXX = $_cc
HOST_CC = $_host_cc
YASM = $_yasm
INSTALL = $_install
INSTALLSTRIP = $_install_strip
RANLIB = $_ranlib
WINDRES = $_windres

EXTRA_INC = $_inc_extra
EXTRAXX_INC = $_inc_extra $_inc_extraxx
CFLAGS = $CFLAGS \$(EXTRA_INC)
OPTFLAGS = $CFLAGS \$(EXTRA_INC)
FFMPEG_OFLAGS = $CFLAGS_FFMPEG \$(EXTRA_INC)
CXXFLAGS = $CXXFLAGS \$(EXTRAXX_INC)
CFLAGS_DHAHELPER = $cflags_dhahelper
CFLAGS_FAAD_FIXED = $cflags_faad_fixed
CFLAGS_LIBDVDCSS = $cflags_libdvdcss
CFLAGS_LIBDVDCSS_DVDREAD = $cflags_libdvdcss_dvdread
CFLAGS_NO_OMIT_LEAF_FRAME_POINTER = $cflags_no_omit_leaf_frame_pointer
CFLAGS_STACKREALIGN = $cflags_stackrealign
CFLAGS_SVGALIB_HELPER = $cflags_svgalib_helper
CFLAGS_TREMOR_LOW = $cflags_tremor_low
YASMFLAGS = $YASMFLAGS

EXTRALIBS = $_extra_libs
EXTRA_LIB = $_ld_extra $_ld_static $_ld_lm
EXTRALIBS_MPLAYER = $_libs_mplayer
EXTRALIBS_MENCODER = $_libs_mencoder

DEPEND_CMD   = \$(CC) -MM \$(CFLAGS) \$(filter-out %.h,\$^) | sed "s,[0-9a-z._-]*: \(\$(SRC_DIR)/\)*\([a-z0-9]*/\)[^/]* ,\\2&,"

MPDEPEND_CMD     = \$(CC) -MM \$(CFLAGS)   \$(filter-out %.xpm,\$(filter-out %.h,$^)) | sed -e "s,[0-9a-z._-]*: \([a-z0-9/]*/\)[^/]* ,\1&," -e "s,\(.*\)\.o: ,\1.d &,"
MPDEPEND_CMD_CXX = \$(CC) -MM \$(CXXFLAGS) \$(filter-out %.hh,\$(filter-out %.h,$^))  | sed -e "s,[0-9a-z._-]*: \([a-z0-9/]*/\)[^/]* ,\1&," -e "s,\(.*\)\.o: ,\1.d &,"

GETCH = $_getch
HELP_FILE = $_mp_help
TIMER = $_timer

EXESUF = $_exesuf

$_target_arch
$_target_arch_x86
`echo $_cpuexts | tr '[a-z] ' '[A-Z]\n' | sed 's/^/HAVE_/;s/$/=yes/'`

MENCODER = $_mencoder
MPLAYER = $_mplayer

NEED_GETTIMEOFDAY    = $_need_gettimeofday
NEED_GLOB    = $_need_glob
NEED_MMAP    = $_need_mmap
NEED_SETENV  = $_need_setenv
NEED_SHMEM   = $_need_shmem
NEED_STRSEP  = $_need_strsep
NEED_SWAB    = $_need_swab
NEED_VSSCANF = $_need_vsscanf

# features
3DFX = $_3dfx
AA = $_aa
ALSA1X = $_alsa1x
ALSA9 = $_alsa9
ALSA5 = $_alsa5
APPLE_IR = $_apple_ir
APPLE_REMOTE = $_apple_remote
ARTS = $_arts
AUDIO_INPUT = $_audio_input
BITMAP_FONT = $_bitmap_font
BL = $_bl
CACA = $_caca
CDDA = $_cdda
CDDB = $_cddb
COREAUDIO = $_coreaudio
COREVIDEO = $_corevideo
DFBMGA = $_dfbmga
DGA = $_dga
DIRECT3D = $_direct3d
DIRECTFB = $_directfb
DIRECTX = $_directx
DVBIN = $_dvbin
DVDNAV = $_dvdnav
DVDNAV_INTERNAL = $dvdnav_internal
DVDREAD = $_dvdread
DVDREAD_INTERNAL = $_dvdread_internal
DXR2 = $_dxr2
DXR3 = $_dxr3
ESD = $_esd
FAAC=$_faac
FAAD = $_faad
FAAD_INTERNAL = $_faad_internal
FBDEV = $_fbdev
FREETYPE = $_freetype
FTP = $_ftp
GIF = $_gif
GGI = $_ggi
GL = $_gl
GL_WIN32 = $_gl_win32
GUI = $_gui
GUI_GTK = $_gui_gtk
GUI_WIN32 = $_gui_win32
HAVE_POSIX_SELECT = $_posix_select
HAVE_SYS_MMAN_H = $_mman
IVTV = $_ivtv
JACK = $_jack
JOYSTICK = $_joystick
JPEG = $_jpeg
LADSPA = $_ladspa
LIBA52 = $_liba52
LIBA52_INTERNAL = $_liba52_internal
LIBASS = $_ass
LIBDCA = $_libdca
LIBDV = $_libdv
LIBDVDCSS_INTERNAL = $_libdvdcss_internal
LIBLZO = $_liblzo
LIBMAD = $_mad
LIBMENU = $_menu
LIBMENU_DVBIN = $_menu_dvbin
LIBMPEG2 = $_libmpeg2
LIBNEMESI = $_nemesi
LIBNUT = $_libnut
LIBSMBCLIENT = $_smb
LIBTHEORA = $_theora
LIBVORBIS = $_vorbis
LIRC = $_lirc
LIVE555 = $_live
MACOSX_BUNDLE = $_macosx_bundle
MACOSX_FINDER = $_macosx_finder
MD5SUM = $_md5sum
MGA = $_mga
MNG = $_mng
MP3LAME = $_mp3lame
MP3LIB = $_mp3lib
MUSEPACK = $_musepack
NAS = $_nas
NATIVE_RTSP = $_native_rtsp
NETWORK = $_network
OPENAL = $_openal
OSS = $_ossaudio
PE_EXECUTABLE = $_pe_executable
PNG = $_png
PNM = $_pnm
PULSE = $_pulse
PVR = $_pvr
QTX_CODECS = $_qtx
QTX_CODECS_WIN32 = $_qtx_codecs_win32
QTX_EMULATION = $_qtx_emulation
QUARTZ = $_quartz
RADIO=$_radio
RADIO_CAPTURE=$_radio_capture
REAL_CODECS = $_real
S3FB = $_s3fb
SDL = $_sdl
SPEEX = $_speex
STREAM_CACHE = $_stream_cache
SGIAUDIO = $_sgiaudio
SUNAUDIO = $_sunaudio
SVGA = $_svga
TDFXFB = $_tdfxfb
TDFXVID = $_tdfxvid
TGA = $_tga
TOOLAME=$_toolame
TREMOR_INTERNAL = $_tremor_internal
TV = $_tv
TV_BSDBT848 = $_tv_bsdbt848
TV_DSHOW = $_tv_dshow
TV_TELETEXT = $_tv_teletext
TV_V4L  = $_tv_v4l
TV_V4L1 = $_tv_v4l1
TV_V4L2 = $_tv_v4l2
TWOLAME=$_twolame
UNRAR_EXEC = $_unrar_exec
V4L2 = $_v4l2
VCD = $_vcd
VESA = $_vesa
VIDIX = $_vidix
VIDIX_PCIDB = $_vidix_pcidb_val
VIDIX_CYBERBLADE=$_vidix_drv_cyberblade
VIDIX_IVTV=$_vidix_drv_ivtv
VIDIX_MACH64=$_vidix_drv_mach64
VIDIX_MGA=$_vidix_drv_mga
VIDIX_MGA_CRTC2=$_vidix_drv_mga_crtc2
VIDIX_NVIDIA=$_vidix_drv_nvidia
VIDIX_PM2=$_vidix_drv_pm2
VIDIX_PM3=$_vidix_drv_pm3
VIDIX_RADEON=$_vidix_drv_radeon
VIDIX_RAGE128=$_vidix_drv_rage128
VIDIX_S3=$_vidix_drv_s3
VIDIX_SH_VEU=$_vidix_drv_sh_veu
VIDIX_SIS=$_vidix_drv_sis
VIDIX_UNICHROME=$_vidix_drv_unichrome
VSTREAM = $_vstream
WII = $_wii
WIN32DLL = $_win32dll
WIN32WAVEOUT = $_win32waveout
WIN32_EMULATION = $_win32_emulation
WINVIDIX = $winvidix
X11 = $_x11
X264 = $_x264
XANIM_CODECS = $_xanim
XMGA = $_xmga
XMMS_PLUGINS = $_xmms
XV = $_xv
XVID4 = $_xvid
XVIDIX = $xvidix
XVMC = $_xvmc
YUV4MPEG = $_yuv4mpeg
ZR = $_zr

# FFmpeg
LIBAVUTIL = $_libavutil
LIBAVUTIL_A = $_libavutil_a
LIBAVUTIL_SO = $_libavutil_so
LIBAVCODEC = $_libavcodec
LIBAVCODEC_A = $_libavcodec_a
LIBAVCODEC_SO = $_libavcodec_so
LIBAVFORMAT = $_libavformat
LIBAVFORMAT_A = $_libavformat_a
LIBAVFORMAT_SO = $_libavformat_so
LIBPOSTPROC = $_libpostproc
LIBPOSTPROC_A = $_libpostproc_a
LIBPOSTPROC_SO = $_libpostproc_so
LIBSWSCALE = $_libswscale
LIBSWSCALE_A = $_libswscale_a
LIBSWSCALE_SO = $_libswscale_so

BUILD_STATIC=yes
SRC_PATH=..
BUILD_ROOT=..
LIBPREF=lib
LIBSUF=.a
LIBNAME=\$(LIBPREF)\$(NAME)\$(LIBSUF)

# Some FFmpeg codecs depend on these. Enable them unconditionally for now.
CONFIG_AANDCT=yes
CONFIG_FFT=yes
CONFIG_FFT_MMX=$fft_mmx
CONFIG_GOLOMB=yes
CONFIG_MDCT=yes

CONFIG_ENCODERS=yes
CONFIG_GPL=yes
CONFIG_LIBAMR=$_libamr
CONFIG_LIBAMR_NB=$_libamr_nb
CONFIG_LIBAMR_WB=$_libamr_wb
CONFIG_LIBDIRAC=$_libdirac_lavc
CONFIG_LIBFAAC=$_faac_lavc
CONFIG_LIBMP3LAME=$_mp3lame_lavc
CONFIG_LIBSCHROEDINGER=$_libschroedinger_lavc
CONFIG_LIBVORBIS=$_libvorbis
CONFIG_LIBX264=$_x264_lavc
CONFIG_LIBXVID=$_xvid_lavc
CONFIG_MLIB = $_mlib
CONFIG_MUXERS=$_mencoder
CONFIG_POSTPROC = yes
# Prevent building libavcodec/imgresample.c with conflicting symbols
CONFIG_SWSCALE=yes
CONFIG_XVMC=$_xvmc
CONFIG_ZLIB=$_zlib

HAVE_PTHREADS = $_pthreads
HAVE_W32THREADS = $_w32threads
HAVE_YASM = $_have_yasm

`echo $_libavdecoders | tr '[a-z] ' '[A-Z]\n' | sed 's/^/CONFIG_/;s/$/=yes/'`
`echo $_libavencoders | tr '[a-z] ' '[A-Z]\n' | sed 's/^/CONFIG_/;s/$/=yes/'`
`echo $_libavparsers | tr '[a-z] ' '[A-Z]\n' | sed 's/^/CONFIG_/;s/$/=yes/'`
`echo $_libavdemuxers | tr '[a-z] ' '[A-Z]\n' | sed 's/^/CONFIG_/;s/$/=yes/'`
`echo $_libavmuxers | tr '[a-z] ' '[A-Z]\n' | sed 's/^/CONFIG_/;s/$/=yes/'`
`echo $_libavbsfs | tr '[a-z] ' '[A-Z]\n' | sed 's/^/CONFIG_/;s/$/=yes/'`
EOF

#############################################################################

ff_config_enable () {
_nprefix=$3;
test -z "$_nprefix" && _nprefix='CONFIG'
for part in $1; do
  if ` echo $2 | grep -q -E "(^| )$part($| )" `; then
    echo "#define ${_nprefix}_$part 1"
  else
    echo "#define ${_nprefix}_$part 0"
  fi
done
}

echo "Creating config.h"
cat > $TMPH << EOF
/*----------------------------------------------------------------------------
** This file has been automatically generated by configure any changes in it
** will be lost when you run configure again.
** Instead of modifying definitions here, use the --enable/--disable options
** of the configure script! See ./configure --help for details.
*---------------------------------------------------------------------------*/

#ifndef MPLAYER_CONFIG_H
#define MPLAYER_CONFIG_H

/* Undefine this if you do not want to select mono audio (left or right)
   with a stereo MPEG layer 2/3 audio stream. The command line option
   -stereo has three possible values (0 for stereo, 1 for left-only, 2 for
   right-only), with 0 being the default.
   */
#define CONFIG_FAKE_MONO 1

/* set up max. outburst. use 65536 for ALSA 0.5, for others 16384 is enough */
#define MAX_OUTBURST 65536

/* set up audio OUTBURST. Do not change this! */
#define OUTBURST 512

/* Enable fast OSD/SUB renderer (looks ugly, but uses less CPU power) */
#undef FAST_OSD
#undef FAST_OSD_TABLE

/* Define this to enable MPEG-1/2 image postprocessing in libmpeg2 */
#define MPEG12_POSTPROC 1
#define ATTRIBUTE_ALIGNED_MAX 16



#define CONFIGURATION "$_configuration"

#define MPLAYER_DATADIR "$_datadir"
#define MPLAYER_CONFDIR "$_confdir"
#define MPLAYER_LIBDIR "$_libdir"

/* definitions needed by included libraries */
#define HAVE_INTTYPES_H 1
/* libmpeg2 + FFmpeg */
$_def_fast_inttypes
/* libdvdcss */
#define HAVE_ERRNO_H 1
/* libdvdcss + libdvdread */
#define HAVE_LIMITS_H 1
/* libdvdcss + libfaad2 */
#define HAVE_UNISTD_H 1
/* libfaad2 + libdvdread */
#define STDC_HEADERS 1
#define HAVE_MEMCPY 1
/* libdvdread */
#define HAVE_UINTPTR_T 1


/* system headers */
$def_alloca_h
$def_alsa_asoundlib_h
$def_altivec_h
$def_malloc_h
$def_mman_h
$_def_mman_has_map_failed
$def_soundcard_h
$def_sys_asoundlib_h
$def_sys_soundcard_h
$def_sys_sysinfo_h
$def_termios_h
$def_termios_sys_h
$def_winsock2_h


/* system functions */
$_def_gethostbyname2
$_def_gettimeofday
$_def_glob
$_def_langinfo
$_def_llrint
$_def_lrint
$_def_lrintf
$_def_map_memalign
$_def_memalign
$_def_memalign_hack
$_def_nanosleep
$_def_posix_select
$_def_round
$_def_roundf
$_def_select
$_def_setenv
$_def_shm
$_def_strsep
$_def_swab
$_def_sysi86
$_def_sysi86_iv
$_def_termcap
$_def_termios
$_def_truncf
$_def_vsscanf


/* system-specific features */
$_def_asmalign_pot
$_def_builtin_expect
$_def_dl
$_def_extern_prefix
$_def_iconv
$_def_kstat
$_def_macosx_bundle
$_def_macosx_finder
$_def_maemo
$_def_named_asm_args
$_def_quicktime
$_def_restrict_keyword
$_def_rtc
$_def_unrar_exec


/* configurable options */
$_def_charset
$_def_crash_debug
$_def_debug
$_def_dynamic_plugins
$_def_fastmemcpy
$_def_menu
$_def_runtime_cpudetection
$_def_sighandler
$_def_sortsub
$_def_stream_cache
$_def_pthread_cache


/* CPU stuff */
#define __CPU__ $iproc
$_def_words_endian
`ff_config_enable "$_arch_all" "$_arch" "ARCH"`
`ff_config_enable "$_cpuexts_all" "$_cpuexts" "HAVE"`


/* DVD/VCD/CD */
#define DEFAULT_CDROM_DEVICE "$default_cdrom_device"
#define DEFAULT_DVD_DEVICE   "$default_dvd_device"
$_def_bsdi_dvd
$_def_cddb
$_def_cdio
$_def_cdparanoia
$_def_cdrom
$_def_dvd
$_def_dvd_bsd
$_def_dvd_darwin
$_def_dvd_linux
$_def_dvd_openbsd
$_def_dvdio
$_def_dvdnav
$_def_dvdread
$_def_hpux_scsi_h
$_def_libcdio
$_def_sol_scsi_h
$_def_vcd


/* codec libraries */
$_def_faac
$_def_faad
$_def_faad_internal
$_def_liba52
$_def_liba52_internal
$_def_libdca
$_def_libdv
$_def_liblzo
$_def_libmpeg2
$_def_mad
$_def_mp3lame
$_def_mp3lame_preset
$_def_mp3lame_preset_medium
$_def_mp3lib
$_def_musepack
$_def_speex
$_def_theora
$_def_toolame
$_def_tremor
$_def_twolame
$_def_vorbis
$_def_x264
$_def_xvid
$_def_zlib

$_def_libnut


/* binary codecs */
$_def_qtx
$_def_qtx_win32
$_def_real
$_def_real_path
$_def_win32_loader
$_def_win32dll
#define WIN32_PATH "$_win32codecsdir"
$_def_xanim
$_def_xanim_path
$_def_xmms
#define XMMS_INPUT_PLUGIN_DIR "$_xmmsplugindir"


/* GUI */
$_def_gtk2
$_def_gui
$_def_xshape


/* Audio output drivers */
$_def_alsa
$_def_alsa1x
$_def_alsa5
$_def_alsa9
$_def_arts
$_def_coreaudio
$_def_esd
$_def_esd_latency
$_def_jack
$_def_nas
$_def_openal
$_def_openal_h
$_def_ossaudio
$_def_ossaudio_devdsp
$_def_ossaudio_devmixer
$_def_pulse
$_def_sgiaudio
$_def_sunaudio
$_def_win32waveout

$_def_ladspa


/* input */
$_def_apple_ir
$_def_apple_remote
$_def_ioctl_bt848_h_name
$_def_ioctl_meteor_h_name
$_def_joystick
$_def_lirc
$_def_lircc
$_def_pvr
$_def_radio
$_def_radio_bsdbt848
$_def_radio_capture
$_def_radio_v4l
$_def_radio_v4l2
$_def_tv
$_def_tv_bsdbt848
$_def_tv_dshow
$_def_tv_teletext
$_def_tv_v4l
$_def_tv_v4l1
$_def_tv_v4l2


/* font stuff */
$_def_ass
$_def_bitmap_font
$_def_enca
$_def_fontconfig
$_def_freetype
$_def_fribidi


/* networking */
$_def_closesocket
$_def_ftp
$_def_inet6
$_def_live
$_def_nemesi
$_def_network
$_def_smb
$_def_socklen_t
$_def_use_aton
$_def_vstream


/* libvo options */
$_def_3dfx
$_def_aa
$_def_bl
$_def_caca
$_def_corevideo
$_def_dfbmga
$_def_dga
$_def_dga1
$_def_dga2
$_def_direct3d
$_def_directfb
$_def_directfb_version
$_def_directx
$_def_dvb
$_def_dvb_head
$_def_dvbin
$_def_dxr2
$_def_dxr3
$_def_fbdev
$_def_ggi
$_def_ggiwmh
$_def_gif
$_def_gif_4
$_def_gif_tvt_hack
$_def_gl
$_def_gl_win32
$_def_ivtv
$_def_jpeg
$_def_md5sum
$_def_mga
$_def_mng
$_def_png
$_def_pnm
$_def_quartz
$_def_s3fb
$_def_sdl
$_def_sdlbuggy
$_def_svga
$_def_tdfxfb
$_def_tdfxvid
$_def_tga
$_def_v4l2
$_def_vesa
$_def_vidix
$_def_vidix_drv_cyberblade
$_def_vidix_drv_ivtv
$_def_vidix_drv_mach64
$_def_vidix_drv_mga
$_def_vidix_drv_mga_crtc2
$_def_vidix_drv_nvidia
$_def_vidix_drv_pm3
$_def_vidix_drv_radeon
$_def_vidix_drv_rage128
$_def_vidix_drv_s3
$_def_vidix_drv_sh_veu
$_def_vidix_drv_sis
$_def_vidix_drv_unichrome
$_def_vidix_pfx
$_def_vm
$_def_wii
$_def_x11
$_def_xdpms
$_def_xf86keysym
$_def_xinerama
$_def_xmga
$_def_xss
$_def_xv
$_def_xvmc
$_def_xvr100
$_def_yuv4mpeg
$_def_zr


/* FFmpeg */
$_def_libavcodec
$_def_libavcodec_a
$_def_libavcodec_mpegaudio_hp
$_def_libavcodec_so
$_def_libavformat
$_def_libavformat_a
$_def_libavformat_so
$_def_libavutil
$_def_libavutil_a
$_def_libavutil_so
$_def_libpostproc
$_def_libpostproc_a
$_def_libpostproc_so
$_def_libswscale
$_def_libswscale_a
$_def_libswscale_so

$_def_dcbzl
$def_fast_64bit
$_def_fast_unaligned
$def_mlib
$_def_mkstemp
$_def_pthreads
$_def_threads
$_def_yasm

#define CONFIG_GPL 1
#define CONFIG_SMALL 0
#define CONFIG_GRAY 0

/* Some FFmpeg codecs depend on these. Enable them unconditionally for now. */
#define CONFIG_AANDCT 1
#define CONFIG_FFT 1
#define CONFIG_GOLOMB 1
#define CONFIG_MDCT 1

/* Use these registers in FFmpeg x86 inline asm. No proper detection yet. */
#define HAVE_EBX_AVAILABLE 1
#ifndef MP_DEBUG
#define HAVE_EBP_AVAILABLE 1
#endif

#define CONFIG_DECODERS 1
#define CONFIG_ENCODERS 1
#define CONFIG_DEMUXERS 1

$_def_muxers

/* External libraries used through libavcodec. */
$_def_faac_lavc
$_def_libamr
$_def_libamr_nb
$_def_libamr_wb
$_def_libdirac_lavc
$_def_libschroedinger_lavc
$_def_mp3lame_lavc
$_def_x264_lavc
$_def_xvid_lavc

`ff_config_enable "$_libavdecoders_all" "$_libavdecoders"`
`ff_config_enable "$_libavencoders_all" "$_libavencoders"`
`ff_config_enable "$_libavparsers_all"  "$_libavparsers"`
`ff_config_enable "$_libavdemuxers_all" "$_libavdemuxers"`
`ff_config_enable "$_libavmuxers_all"   "$_libavmuxers"`
`ff_config_enable "$_libavprotocols_all" "$_libavprotocols"`
`ff_config_enable "$_libavbsfs_all" "$_libavbsfs"`

#endif /* MPLAYER_CONFIG_H */
EOF

# Do not overwrite an unchanged config.h to avoid superfluous rebuilds.
cmp -s "$TMPH" config.h || mv -f "$TMPH" config.h

cp -p config.h ffmpeg/config.h
sed -e 's/OPTFLAGS/MPLAYER_OPTFLAGS/' -e 's/FFMPEG_OFLAGS/OPTFLAGS/' config.mak >ffmpeg/config.mak

#############################################################################

cat << EOF

Config files successfully generated by ./configure $_configuration !

  Install prefix: $_prefix
  Data directory: $_datadir
  Config direct.: $_confdir

  Byte order: $_byte_order
  Optimizing for: $_optimizing

  Languages:
    Messages/GUI: $msg_lang
    Manual pages: $man_langs

  Enabled optional drivers:
    Input: $_inputmodules
    Codecs: $_codecmodules
    Audio output: $_aomodules
    Video output: $_vomodules

  Disabled optional drivers:
    Input: $_noinputmodules
    Codecs: $_nocodecmodules
    Audio output: $_noaomodules
    Video output: $_novomodules

'config.h' and 'config.mak' contain your configuration options.
Note: If you alter theses files (for instance CFLAGS) MPlayer may no longer
      compile *** DO NOT REPORT BUGS if you tweak these files ***

'make' will now compile MPlayer and 'make install' will install it.
Note: On non-Linux systems you might need to use 'gmake' instead of 'make'.

EOF


if test "$_mtrr" = yes ; then
  echo "Please check mtrr settings at /proc/mtrr (see DOCS/HTML/$doc_lang/video.html#mtrr)"
  echo
fi

if ! x86_32; then
  cat <<EOF
NOTE: Win32 codec DLLs are not supported on your CPU ($host_arch) or your
operating system ($system_name). You may encounter a few files that cannot
be played due to missing open source video/audio codec support.

EOF
fi


cat <<EOF
Check $TMPLOG if you wonder why an autodetection failed (make sure
development headers/packages are installed).

NOTE: The --enable-* parameters unconditionally force options on, completely
skipping autodetection. This behavior is unlike what you may be used to from
autoconf-based configure scripts that can decide to override you. This greater
level of control comes at a price. You may have to provide the correct compiler
and linker flags yourself.
If you used one of these options (except --enable-gui and similar ones that
turn on internal features) and experience a compilation or linking failure,
make sure you have passed the necessary compiler/linker flags to configure.

If you suspect a bug, please read DOCS/HTML/$doc_lang/bugreports.html.

EOF

if test "$_warn_CFLAGS" = yes; then
  cat <<EOF

MPlayer compilation will use the CPPFLAGS/CFLAGS/LDFLAGS/YASMFLAGS set by you,
but:

    *** ***  DO NOT REPORT BUGS IF IT DOES NOT COMPILE/WORK!  *** ***

It is strongly recommended to let MPlayer choose the correct CFLAGS!
To do so, execute 'CFLAGS= ./configure <options>'

EOF
fi

# Last move:
rm -f "$TMPEXE" "$TMPC" "$TMPS" "$TMPCPP" "$TMPH"<|MERGE_RESOLUTION|>--- conflicted
+++ resolved
@@ -2617,11 +2617,7 @@
   echores "$_iwmmxt"
 fi
 
-<<<<<<< HEAD
-_cpuexts_all='ALTIVEC BSWAP MMX MMX2 3DNOW 3DNOWEX SSE SSE2 SSSE3 FAST_CMOV CMOV PLD ARMV5TE ARMV6 ARMV6T2 ARMVFP IWMMXT MMI VIS MVI'
-=======
-_cpuexts_all='ALTIVEC MMX MMX2 3DNOW 3DNOWEXT SSE SSE2 SSSE3 FAST_CMOV CMOV PLD ARMV5TE ARMV6 ARMV6T2 ARMVFP IWMMXT MMI VIS MVI'
->>>>>>> 85b28eb4
+_cpuexts_all='ALTIVEC BSWAP MMX MMX2 3DNOW 3DNOWEXT SSE SSE2 SSSE3 FAST_CMOV CMOV PLD ARMV5TE ARMV6 ARMV6T2 ARMVFP IWMMXT MMI VIS MVI'
 test "$_altivec"   = yes && _cpuexts="ALTIVEC $_cpuexts"
 test "$_mmx"       = yes && _cpuexts="MMX $_cpuexts"
 test "$_mmxext"    = yes && _cpuexts="MMX2 $_cpuexts"
