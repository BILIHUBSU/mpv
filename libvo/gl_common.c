--- conflicted
+++ resolved
@@ -1798,12 +1798,29 @@
 static void swapGlBuffers_x11(MPGLContext *ctx) {
   glXSwapBuffers(mDisplay, vo_window);
 }
-<<<<<<< HEAD
-#endif
-=======
 
 static int x11_check_events(void) {
   return vo_x11_check_events(mDisplay);
+}
+
+static void gl_update_xinerama_info(void)
+{
+    update_xinerama_info(global_vo);
+}
+
+static void gl_border(void)
+{
+    vo_x11_border();
+}
+
+static void gl_fullscreen(void)
+{
+    vo_x11_fullscreen();
+}
+
+static void gl_ontop(void)
+{
+    vo_x11_ontop();
 }
 #endif
 
@@ -1828,11 +1845,11 @@
     ctx->setGlWindow = setGlWindow_x11;
     ctx->releaseGlContext = releaseGlContext_x11;
     ctx->swapGlBuffers = swapGlBuffers_x11;
-    ctx->update_xinerama_info = update_xinerama_info;
-    ctx->border = vo_x11_border;
+    ctx->update_xinerama_info = gl_update_xinerama_info;
+    ctx->border = gl_border;
     ctx->check_events = x11_check_events;
-    ctx->fullscreen = vo_x11_fullscreen;
-    ctx->ontop = vo_x11_ontop;
+    ctx->fullscreen = gl_fullscreen;
+    ctx->ontop = gl_ontop;
     return vo_init();
 #endif
   default:
@@ -1855,5 +1872,4 @@
 #endif
   }
   memset(ctx, 0, sizeof(*ctx));
-}
->>>>>>> 8fcbe583
+}