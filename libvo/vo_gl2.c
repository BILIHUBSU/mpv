--- conflicted
+++ resolved
@@ -866,11 +866,7 @@
     case VOCTRL_QUERY_FORMAT:
       return query_format(*((uint32_t*)data));
     case VOCTRL_ONTOP:
-<<<<<<< HEAD
-      vo_gl_ontop();
-=======
       glctx.ontop();
->>>>>>> 8fcbe583
       return VO_TRUE;
     case VOCTRL_FULLSCREEN:
       glctx.fullscreen();
@@ -879,11 +875,7 @@
       resize(vo_dwidth, vo_dheight);
       return VO_TRUE;
     case VOCTRL_BORDER:
-<<<<<<< HEAD
-      vo_gl_border();
-=======
       glctx.border();
->>>>>>> 8fcbe583
       return VO_TRUE;
     case VOCTRL_GET_PANSCAN:
       return VO_TRUE;
